import moment from 'moment';
import { expect } from 'chai';
import { BigNumber, Contract, ContractFactory, Wallet } from 'ethers';
import { ethers } from 'hardhat';
import { TransactionResponse } from '@ethersproject/abstract-provider';
import { constants, erc20, behaviours, evm, bn, wallet } from '../../utils';
import { given, then, when } from '../../utils/bdd';
import { SignerWithAddress } from '@nomiclabs/hardhat-ethers/signers';
import { readArgFromEvent } from '../../utils/event-utils';
import { TokenContract } from '../../utils/erc20';

const MINIMUM_SWAP_INTERVAL = BigNumber.from('60');
const APPLY_FEE = (bn: BigNumber) => bn.mul(3).div(1000);

describe('DCAPairSwapHandler', () => {
  let owner: SignerWithAddress;
  let feeRecipient: SignerWithAddress;
  let tokenA: TokenContract, tokenB: TokenContract;
  let DCAPairSwapHandlerContract: ContractFactory;
  let DCAPairSwapHandler: Contract;
  let staticSlidingOracleContract: ContractFactory;
  let staticSlidingOracle: Contract;
  let DCAGlobalParametersContract: ContractFactory;
  let DCAGlobalParameters: Contract;
  const swapInterval = moment.duration(1, 'days').as('seconds');

  before('Setup accounts and contracts', async () => {
    [owner, feeRecipient] = await ethers.getSigners();
    DCAGlobalParametersContract = await ethers.getContractFactory(
      'contracts/mocks/DCAGlobalParameters/DCAGlobalParameters.sol:DCAGlobalParametersMock'
    );
    DCAPairSwapHandlerContract = await ethers.getContractFactory('contracts/mocks/DCAPair/DCAPairSwapHandler.sol:DCAPairSwapHandlerMock');
    staticSlidingOracleContract = await ethers.getContractFactory('contracts/mocks/StaticSlidingOracle.sol:StaticSlidingOracle');
  });

  beforeEach('Deploy and configure', async () => {
    await evm.reset();
    tokenA = await erc20.deploy({
      name: 'tokenA',
      symbol: 'TKN0',
      decimals: 12,
      initialAccount: owner.address,
      initialAmount: ethers.constants.MaxUint256.div(2),
    });
    tokenB = await erc20.deploy({
      name: 'tokenB',
      symbol: 'TKN1',
      decimals: 16,
      initialAccount: owner.address,
      initialAmount: ethers.constants.MaxUint256.div(2),
    });
    staticSlidingOracle = await staticSlidingOracleContract.deploy(0, 0);
    DCAGlobalParameters = await DCAGlobalParametersContract.deploy(owner.address, feeRecipient.address, constants.NOT_ZERO_ADDRESS);
    DCAPairSwapHandler = await DCAPairSwapHandlerContract.deploy(
      tokenA.address,
      tokenB.address,
      DCAGlobalParameters.address, // global parameters
      staticSlidingOracle.address, // oracle
      swapInterval
    );
  });

  describe('constructor', () => {
    when('swap interval is less than MINIMUM_SWAP_INTERVAL', () => {
      then('reverts with message', async () => {
        await behaviours.deployShouldRevertWithMessage({
          contract: DCAPairSwapHandlerContract,
          args: [tokenA.address, tokenB.address, DCAGlobalParameters.address, staticSlidingOracle.address, MINIMUM_SWAP_INTERVAL.sub(1)],
          message: 'DCAPair: interval too short',
        });
      });
    });
    when('global parameters is zero', () => {
      then('reverts with message', async () => {
        await behaviours.deployShouldRevertWithZeroAddress({
          contract: DCAPairSwapHandlerContract,
          args: [tokenA.address, tokenB.address, constants.ZERO_ADDRESS, staticSlidingOracle.address, MINIMUM_SWAP_INTERVAL],
        });
      });
    });
    when('oracle is zero', () => {
      then('reverts with message', async () => {
        await behaviours.deployShouldRevertWithZeroAddress({
          contract: DCAPairSwapHandlerContract,
          args: [tokenA.address, tokenB.address, DCAGlobalParameters.address, constants.ZERO_ADDRESS, MINIMUM_SWAP_INTERVAL],
        });
      });
    });
    when('all arguments are valid', () => {
      let DCAPairSwapHandler: Contract;

      given(async () => {
        DCAPairSwapHandler = await DCAPairSwapHandlerContract.deploy(
          tokenA.address,
          tokenB.address,
          DCAGlobalParameters.address, // global parameters
          staticSlidingOracle.address,
          MINIMUM_SWAP_INTERVAL
        );
      });

      it('oracle is set correctly', async () => {
        expect(await DCAPairSwapHandler.oracle()).to.equal(staticSlidingOracle.address);
      });

      it('swap interval is set correctly', async () => {
        expect(await DCAPairSwapHandler.swapInterval()).to.equal(MINIMUM_SWAP_INTERVAL);
      });
    });
  });

  function addNewRatePerUnitTest({
    title,
    token,
    previousAccumRatesPerUnit,
    previousAccumRatesPerUnitMultiplier,
    performedSwap,
    ratePerUnit,
  }: {
    title: string;
    token: () => string;
    previousAccumRatesPerUnit: BigNumber | number | string;
    previousAccumRatesPerUnitMultiplier: BigNumber | number | string;
    performedSwap: BigNumber | number | string;
    ratePerUnit: BigNumber | number | string;
  }) {
    const previousAccumRatesPerUnitBN = bn.toBN(previousAccumRatesPerUnit);
    const previousAccumRatesPerUnitMultiplierBN = bn.toBN(previousAccumRatesPerUnitMultiplier);
    const performedSwapBN = bn.toBN(performedSwap);
    const ratePerUnitBN = bn.toBN(ratePerUnit);

    when(title, () => {
      given(async () => {
        await DCAPairSwapHandler.setAcummRatesPerUnit(token(), performedSwapBN.sub(1), [
          previousAccumRatesPerUnitBN,
          previousAccumRatesPerUnitMultiplierBN,
        ]);
        await DCAPairSwapHandler.addNewRatePerUnit(token(), performedSwapBN, ratePerUnit);
      });
      then('increments the rates per unit accumulator base and overflow if needed', async () => {
        const accumRatesPerUnit = await DCAPairSwapHandler.accumRatesPerUnit(token(), performedSwapBN);
        if (previousAccumRatesPerUnitBN.add(ratePerUnitBN).gt(ethers.constants.MaxUint256)) {
          expect(accumRatesPerUnit[0]).to.equal(ratePerUnitBN.sub(ethers.constants.MaxUint256.sub(previousAccumRatesPerUnitBN)));
          expect(accumRatesPerUnit[1]).to.equal(previousAccumRatesPerUnitMultiplierBN.add(1));
        } else {
          expect(accumRatesPerUnit[0]).to.equal(previousAccumRatesPerUnitBN.add(ratePerUnitBN));
          expect(accumRatesPerUnit[1]).to.equal(previousAccumRatesPerUnitMultiplierBN);
        }
      });
    });
  }

  describe('_addNewRatePerUnit', () => {
    addNewRatePerUnitTest({
      title: 'is the first swap of token A',
      token: () => tokenA.address,
      previousAccumRatesPerUnit: 0,
      previousAccumRatesPerUnitMultiplier: 0,
      performedSwap: 1,
      ratePerUnit: 123456789,
    });

    addNewRatePerUnitTest({
      title: 'the addition does not overflow the accumulated rates per unit of token A',
      token: () => tokenA.address,
      previousAccumRatesPerUnit: 123456789,
      previousAccumRatesPerUnitMultiplier: 0,
      performedSwap: 2,
      ratePerUnit: 9991230,
    });

    addNewRatePerUnitTest({
      title: 'previous rate per unit accumulator was too big and overflows token A',
      token: () => tokenA.address,
      previousAccumRatesPerUnit: ethers.constants.MaxUint256.sub('10000'),
      previousAccumRatesPerUnitMultiplier: 0,
      performedSwap: 3,
      ratePerUnit: 9991230,
    });

    addNewRatePerUnitTest({
      title: 'new rate per unit is too big and overflows accumulator of token A',
      token: () => tokenA.address,
      previousAccumRatesPerUnit: 123456789,
      previousAccumRatesPerUnitMultiplier: 0,
      performedSwap: 3,
      ratePerUnit: ethers.constants.MaxUint256.sub('123456'),
    });

    addNewRatePerUnitTest({
      title: 'is the first swap of token B',
      token: () => tokenB.address,
      previousAccumRatesPerUnit: 0,
      previousAccumRatesPerUnitMultiplier: 0,
      performedSwap: 1,
      ratePerUnit: 123456789,
    });
    addNewRatePerUnitTest({
      title: 'the addition does not overflow the accumulated rates per unit of token B',
      token: () => tokenB.address,
      previousAccumRatesPerUnit: 123456789,
      previousAccumRatesPerUnitMultiplier: 0,
      performedSwap: 2,
      ratePerUnit: 9991230,
    });
    addNewRatePerUnitTest({
      title: 'previous rate per unit accumulator was too big and overflows token B',
      token: () => tokenB.address,
      previousAccumRatesPerUnit: ethers.constants.MaxUint256.sub('10000'),
      previousAccumRatesPerUnitMultiplier: 0,
      performedSwap: 3,
      ratePerUnit: 9991230,
    });

    addNewRatePerUnitTest({
      title: 'new rate per unit is too big and overflows accumulator of token B',
      token: () => tokenB.address,
      previousAccumRatesPerUnit: 123456789,
      previousAccumRatesPerUnitMultiplier: 0,
      performedSwap: 3,
      ratePerUnit: ethers.constants.MaxUint256.sub('123456'),
    });
  });

  function registerSwapTest({
    title,
    token,
    internalAmountUsedToSwap,
    performedSwap,
    ratePerUnit,
  }: {
    title: string;
    token: () => string;
    internalAmountUsedToSwap: BigNumber | number | string;
    performedSwap: BigNumber | number | string;
    ratePerUnit: BigNumber | number | string;
  }) {
    const internalAmountUsedToSwapBN = bn.toBN(internalAmountUsedToSwap);
    const performedSwapBN = bn.toBN(performedSwap);
    const ratePerUnitBN = bn.toBN(ratePerUnit);
    when(title, () => {
      given(async () => {
        await DCAPairSwapHandler.registerSwap(token(), internalAmountUsedToSwapBN, ratePerUnitBN, performedSwapBN);
      });
      then('sets swap amount accumulator to last internal swap', async () => {
        expect(await DCAPairSwapHandler.swapAmountAccumulator(token())).to.equal(internalAmountUsedToSwapBN);
      });
      then('adds new rate per unit', async () => {
        // expect('_addNewRatePerUnit').to.be.calledOnContractWith(DCAPairSwapHandler, [token(), performedSwapBN, ratePerUnitBN]);
      });
      then('deletes swap amount delta of swap to register', async () => {
        expect(await DCAPairSwapHandler.swapAmountDelta(token(), performedSwapBN)).to.equal(0);
      });
    });
  }

  describe('_registerSwap', () => {
    registerSwapTest({
      title: 'its the first swap to register of token A',
      token: () => tokenA.address,
      internalAmountUsedToSwap: 12345,
      performedSwap: 1,
      ratePerUnit: 9999,
    });

    registerSwapTest({
      title: 'its not the first swap to register of token A',
      token: () => tokenA.address,
      internalAmountUsedToSwap: 665441,
      performedSwap: 12,
      ratePerUnit: 542,
    });

    registerSwapTest({
      title: 'its the first swap to register of token B',
      token: () => tokenB.address,
      internalAmountUsedToSwap: 12345,
      performedSwap: 1,
      ratePerUnit: 9999,
    });

    registerSwapTest({
      title: 'its not the first swap to register of token B',
      token: () => tokenB.address,
      internalAmountUsedToSwap: 665441,
      performedSwap: 12,
      ratePerUnit: 542,
    });
  });

  describe('_getAmountToSwap', () => {
    context('when the amount to swap is augmented (swap amount delta is positive)', () => {
      let swapAmountAccumulator = ethers.constants.MaxUint256.div(2);
      let swapAmountDeltas: BigNumber[] = [];
      const getRandomInt = (min: number, max: number): number => Math.floor(Math.random() * (max - min)) + min;

      beforeEach(async () => {
        await DCAPairSwapHandler.setSwapAmountAccumulator(tokenA.address, swapAmountAccumulator);
        for (let i = 1; i <= 10; i++) {
          swapAmountDeltas.push(BigNumber.from(`${getRandomInt(1, 9999999999)}`));
          await DCAPairSwapHandler.setSwapAmountDelta(tokenA.address, BigNumber.from(i), swapAmountDeltas[i - 1]);
        }
      });
      it('returns augments amount to swap', async () => {
        for (let i = 1; i <= 10; i++) {
          expect(await DCAPairSwapHandler.swapAmountAccumulator(tokenA.address)).to.equal(swapAmountAccumulator);
          const amountToSwap = swapAmountAccumulator.add(swapAmountDeltas[i - 1]);
          expect(amountToSwap).to.be.gt(swapAmountAccumulator);
          expect(await DCAPairSwapHandler.getAmountToSwap(tokenA.address, i)).to.equal(amountToSwap);
          await DCAPairSwapHandler.setSwapAmountAccumulator(tokenA.address, amountToSwap);
          swapAmountAccumulator = amountToSwap;
        }
      });
    });
    context('when the amount to swap is reduced (swap amount delta negative)', () => {
      context('and swap delta is type(int256).min', () => {
        const swapAmountAccumulator = constants.MAX_INT_256.add(1);
        const swapAmountDelta = constants.MIN_INT_256;
        const swap = BigNumber.from('1');
        beforeEach(async () => {
          await DCAPairSwapHandler.setSwapAmountAccumulator(tokenA.address, swapAmountAccumulator);
          await DCAPairSwapHandler.setSwapAmountDelta(tokenA.address, swap, swapAmountDelta);
        });
        it('calculates correctly the final amount to buy', async () => {
          expect(await DCAPairSwapHandler.swapAmountAccumulator(tokenA.address)).to.equal(swapAmountAccumulator);
          const amountToSwap = await DCAPairSwapHandler.getAmountToSwap(tokenA.address, swap);
          expect(amountToSwap).to.be.lt(swapAmountAccumulator);
          expect(amountToSwap).to.equal(swapAmountAccumulator.add(swapAmountDelta));
        });
      });
      context('and swap delta is not a extreme parameter', () => {
        let swapAmountAccumulator = ethers.constants.MaxUint256.div(2);
        let swapAmountDeltas: BigNumber[] = [];
        beforeEach(async () => {
          await DCAPairSwapHandler.setSwapAmountAccumulator(tokenA.address, swapAmountAccumulator);
          for (let i = 1; i <= 10; i++) {
            swapAmountDeltas.push(BigNumber.from(`${Math.floor(Math.random() * 1000000) - 999999}`));
            await DCAPairSwapHandler.setSwapAmountDelta(tokenA.address, BigNumber.from(i), swapAmountDeltas[i - 1]);
          }
        });
        it('returns reduced amount to swap', async () => {
          for (let i = 1; i <= 10; i++) {
            expect(await DCAPairSwapHandler.swapAmountAccumulator(tokenA.address)).to.equal(swapAmountAccumulator);
            const amountToSwap = swapAmountAccumulator.add(swapAmountDeltas[i - 1]);
            expect(amountToSwap).to.be.lt(swapAmountAccumulator);
            expect(await DCAPairSwapHandler.getAmountToSwap(tokenA.address, i)).to.equal(amountToSwap);
            await DCAPairSwapHandler.setSwapAmountAccumulator(tokenA.address, amountToSwap);
            swapAmountAccumulator = amountToSwap;
          }
        });
      });
    });
  });

  const setOracleData = async ({ ratePerUnitBToA }: { ratePerUnitBToA: BigNumber }) => {
    const tokenBDecimals = BigNumber.from(await tokenB.decimals());
    await staticSlidingOracle.setRate(ratePerUnitBToA, tokenBDecimals);
  };

  const setNextSwapInfo = async ({
    nextSwapToPerform,
    amountToSwapOfTokenA,
    amountToSwapOfTokenB,
    ratePerUnitBToA,
  }: {
    nextSwapToPerform: BigNumber | number | string;
    amountToSwapOfTokenA: BigNumber | number | string;
    amountToSwapOfTokenB: BigNumber | number | string;
    ratePerUnitBToA: BigNumber | number | string;
  }) => {
    nextSwapToPerform = bn.toBN(nextSwapToPerform);
    amountToSwapOfTokenA = toBN(amountToSwapOfTokenA, tokenA);
    amountToSwapOfTokenB = toBN(amountToSwapOfTokenB, tokenB);
    ratePerUnitBToA = toBN(ratePerUnitBToA, tokenA);
    await DCAPairSwapHandler.setPerformedSwaps(nextSwapToPerform.sub(1));
    await DCAPairSwapHandler.setSwapAmountAccumulator(tokenA.address, amountToSwapOfTokenA.div(2));
    await DCAPairSwapHandler.setSwapAmountDelta(tokenA.address, nextSwapToPerform, amountToSwapOfTokenA.div(2));
    await DCAPairSwapHandler.setSwapAmountAccumulator(tokenB.address, amountToSwapOfTokenB.div(2));
    await DCAPairSwapHandler.setSwapAmountDelta(tokenB.address, nextSwapToPerform, amountToSwapOfTokenB.div(2));
    await setOracleData({
      ratePerUnitBToA,
    });
  };

  type NextSwapInfo = {
    swapToPerform: BigNumber;
    amountToSwapTokenA: BigNumber;
    amountToSwapTokenB: BigNumber;
    ratePerUnitBToA: BigNumber;
    ratePerUnitAToB: BigNumber;
    platformFeeTokenA: BigNumber;
    platformFeeTokenB: BigNumber;
    availableToBorrowTokenA: BigNumber;
    availableToBorrowTokenB: BigNumber;
    amountToBeProvidedBySwapper: BigNumber;
    amountToRewardSwapperWith: BigNumber;
    tokenToBeProvidedBySwapper: string;
    tokenToRewardSwapperWith: string;
  };

  function getNextSwapInfoTest({
    title,
    amountToSwapOfTokenA,
    amountToSwapOfTokenB,
    ratePerUnitBToA,
    threshold,
  }: {
    title: string;
    amountToSwapOfTokenA: BigNumber | number | string;
    amountToSwapOfTokenB: BigNumber | number | string;
    ratePerUnitBToA: BigNumber | number | string;
    threshold?: BigNumber | number;
  }) {
    const nextSwapToPerform = bn.toBN(2);

    let ratePerUnitAToB: BigNumber;
    let platformFeeTokenA: BigNumber;
    let platformFeeTokenB: BigNumber;
    let amountToBeProvidedBySwapper: BigNumber;
    let amountToRewardSwapperWith: BigNumber;
    let tokenToBeProvidedBySwapper: () => string;
    let tokenToRewardSwapperWith: () => string;
    let nextSwapInfo: NextSwapInfo;
    when(title, () => {
      given(async () => {
        amountToSwapOfTokenA = toBN(amountToSwapOfTokenA, tokenA);
        amountToSwapOfTokenB = toBN(amountToSwapOfTokenB, tokenB);
        ratePerUnitBToA = toBN(ratePerUnitBToA, tokenA);
        threshold = bn.toBN(threshold ?? 1);
        ({
          ratePerUnitAToB,
          platformFeeTokenA,
          platformFeeTokenB,
          amountToBeProvidedBySwapper,
          amountToRewardSwapperWith,
          tokenToBeProvidedBySwapper,
          tokenToRewardSwapperWith,
        } = calculateSwapDetails(ratePerUnitBToA, amountToSwapOfTokenB, amountToSwapOfTokenA));
        await setNextSwapInfo({
          nextSwapToPerform,
          amountToSwapOfTokenA,
          amountToSwapOfTokenB,
          ratePerUnitBToA,
        });
        await DCAPairSwapHandler.setInternalBalances((amountToSwapOfTokenA as BigNumber).mul(2), (amountToSwapOfTokenB as BigNumber).mul(2));
        nextSwapInfo = await DCAPairSwapHandler.getNextSwapInfo();
      });
      then('swap to perform is current + 1', () => {
        expect(nextSwapInfo.swapToPerform).to.equal(nextSwapToPerform);
      });
      then('amount to swap of token A is correct', () => {
        expect(nextSwapInfo.amountToSwapTokenA).to.equal(amountToSwapOfTokenA);
      });
      then('amount to swap of token B is correct', () => {
        expect(nextSwapInfo.amountToSwapTokenB).to.equal(amountToSwapOfTokenB);
      });
      then('rate of unit b to a is correct', async () => {
        bn.expectToEqualWithThreshold({
          value: nextSwapInfo.ratePerUnitBToA,
          to: ratePerUnitBToA,
          threshold: threshold!,
        });
      });
      then('rate of unit a to b is correct', () => {
        bn.expectToEqualWithThreshold({
          value: nextSwapInfo.ratePerUnitAToB,
          to: ratePerUnitAToB,
          threshold: threshold!,
        });
      });
      then('token a fee is correct', async () => {
        expect(nextSwapInfo.platformFeeTokenA).to.equal(platformFeeTokenA);
      });
      then('token b fee is correct', async () => {
        expect(nextSwapInfo.platformFeeTokenB).to.equal(platformFeeTokenB);
      });
      then('the amount of tokens to be provided by swapper is correct', async () => {
        bn.expectToEqualWithThreshold({
          value: nextSwapInfo.amountToBeProvidedBySwapper,
          to: amountToBeProvidedBySwapper,
          threshold: threshold!,
        });
      });
      then('the amount of tokens to reward swapper with is correct', async () => {
        bn.expectToEqualWithThreshold({
          value: nextSwapInfo.amountToRewardSwapperWith,
          to: amountToRewardSwapperWith,
          threshold: threshold!,
        });
      });
      then('token to be provided by swapper is correct', async () => {
        expect(nextSwapInfo.tokenToBeProvidedBySwapper).to.be.equal(tokenToBeProvidedBySwapper());
      });
      then('token to reward swapper with is correct', async () => {
        expect(nextSwapInfo.tokenToRewardSwapperWith).to.be.equal(tokenToRewardSwapperWith());
      });
      then('available to borrow token a is correct', async () => {
        const balanceA = await DCAPairSwapHandler.internalBalanceOf(tokenA.address);
        if (tokenToRewardSwapperWith() === tokenA.address) {
          expect(nextSwapInfo.availableToBorrowTokenA).to.be.equal(balanceA.sub(nextSwapInfo.amountToRewardSwapperWith));
        } else {
          expect(nextSwapInfo.availableToBorrowTokenA).to.be.equal(balanceA);
        }
      });
      then('available to borrow token b is correct', async () => {
        const balanceB = await DCAPairSwapHandler.internalBalanceOf(tokenB.address);
        if (tokenToRewardSwapperWith() === tokenB.address) {
          expect(nextSwapInfo.availableToBorrowTokenB).to.be.equal(balanceB.sub(nextSwapInfo.amountToRewardSwapperWith));
        } else {
          expect(nextSwapInfo.availableToBorrowTokenB).to.be.equal(balanceB);
        }
      });
      then('fees are no more than expected', () => {
        const expectedFeesTokenA = APPLY_FEE(amountToSwapOfTokenA as BigNumber);
        const expectedFeesTokenB = APPLY_FEE(amountToSwapOfTokenB as BigNumber);

        let totalFeesTokenA = platformFeeTokenA;
        let totalFeesTokenB = platformFeeTokenB;

        if (tokenToRewardSwapperWith() === tokenA.address) {
          const feesAsRewards = amountToRewardSwapperWith.sub(amountToBeProvidedBySwapper.mul(ratePerUnitBToA).div(tokenB.magnitude));
          totalFeesTokenA = totalFeesTokenA.add(feesAsRewards);
        } else {
          const feesAsRewards = amountToRewardSwapperWith.sub(amountToBeProvidedBySwapper.mul(ratePerUnitAToB).div(tokenA.magnitude));
          totalFeesTokenB = totalFeesTokenB.add(feesAsRewards);
        }
        bn.expectToEqualWithThreshold({
          value: totalFeesTokenA,
          to: expectedFeesTokenA,
          threshold: threshold!,
        });
        bn.expectToEqualWithThreshold({
          value: totalFeesTokenB,
          to: expectedFeesTokenB,
          threshold: threshold!,
        });
      });
    });
  }

  describe('getNextSwapInfo', () => {
    getNextSwapInfoTest({
      title: 'rate per unit is 1:1 and needing token b to be provided externally',
      amountToSwapOfTokenA: 1.4,
      amountToSwapOfTokenB: 1.3,
      ratePerUnitBToA: 1,
    });

    getNextSwapInfoTest({
      title: 'rate per unit is 1:1 and needing token a to be provided externally',
      amountToSwapOfTokenA: 1,
      amountToSwapOfTokenB: 1.3,
      ratePerUnitBToA: 1,
    });

    getNextSwapInfoTest({
      title: 'rate per unit is 1:1 and there is no need to provide tokens externally',
      amountToSwapOfTokenA: 1,
      amountToSwapOfTokenB: 1,
      ratePerUnitBToA: 1,
    });

    getNextSwapInfoTest({
      title: 'rate per unit is 1:2 and needing token b to be provided externally',
      amountToSwapOfTokenA: 1.4,
      amountToSwapOfTokenB: 2.6,
      ratePerUnitBToA: 0.5,
    });

    getNextSwapInfoTest({
      title: 'rate per unit is 1:2 and needing token a to be provided externally',
      amountToSwapOfTokenA: 1,
      amountToSwapOfTokenB: 2.6,
      ratePerUnitBToA: 0.5,
    });

    getNextSwapInfoTest({
      title: 'rate per unit is 1:2 and there is no need to provide tokens externally',
      amountToSwapOfTokenA: 1,
      amountToSwapOfTokenB: 2,
      ratePerUnitBToA: 0.5,
    });

    getNextSwapInfoTest({
      title: 'rate per unit is 3:5 and needing token b to be provided externally',
      amountToSwapOfTokenA: 1.4,
      amountToSwapOfTokenB: 2,
      ratePerUnitBToA: 0.6,
      threshold: 2,
    });

    getNextSwapInfoTest({
      title: 'rate per unit is 3:5 and needing token a to be provided externally',
      amountToSwapOfTokenA: 1,
      amountToSwapOfTokenB: 5,
      ratePerUnitBToA: 0.6,
    });
  });

  const swapTestFailed = ({
    title,
    context,
    nextSwapToPerform,
    blockTimestamp,
    lastSwapPerformed,
    initialSwapperBalanceTokenA,
    initialSwapperBalanceTokenB,
    amountToSwapOfTokenA,
    amountToSwapOfTokenB,
    ratePerUnitBToA,
    initialPairBalanceTokenA,
    initialPairBalanceTokenB,
    reason,
  }: {
    title: string;
    context?: () => Promise<void>;
    nextSwapToPerform: BigNumber | number | string;
    blockTimestamp?: number;
    lastSwapPerformed?: number;
    initialSwapperBalanceTokenA: BigNumber | number | string | (() => BigNumber | number | string);
    initialSwapperBalanceTokenB: BigNumber | number | string | (() => BigNumber | number | string);
    amountToSwapOfTokenA: BigNumber | number | string;
    amountToSwapOfTokenB: BigNumber | number | string;
    ratePerUnitBToA: BigNumber | number | string;
    initialPairBalanceTokenA?: BigNumber | number | string;
    initialPairBalanceTokenB?: BigNumber | number | string;
    reason: string;
  }) => {
    nextSwapToPerform = bn.toBN(nextSwapToPerform);
    when(title, () => {
      let swapper: Wallet;
      let swapTx: Promise<TransactionResponse>;
      let staticLastSwapPerformed: number;
      given(async () => {
<<<<<<< HEAD
        staticLastSwapPerformed = lastSwapPerformed ?? 0;
=======
        if (context) {
          await context();
        }
>>>>>>> 31ae3a73
        initialSwapperBalanceTokenA =
          typeof initialSwapperBalanceTokenA === 'function' ? initialSwapperBalanceTokenA() : initialSwapperBalanceTokenA;
        initialSwapperBalanceTokenB =
          typeof initialSwapperBalanceTokenB === 'function' ? initialSwapperBalanceTokenB() : initialSwapperBalanceTokenB;
        initialSwapperBalanceTokenA = toBN(initialSwapperBalanceTokenA, tokenA);
        initialSwapperBalanceTokenB = toBN(initialSwapperBalanceTokenB, tokenB);
        amountToSwapOfTokenA = toBN(amountToSwapOfTokenA, tokenA);
        amountToSwapOfTokenB = toBN(amountToSwapOfTokenB, tokenB);
        initialPairBalanceTokenA = initialPairBalanceTokenA !== undefined ? toBN(initialPairBalanceTokenA, tokenA) : amountToSwapOfTokenA;
        initialPairBalanceTokenB = initialPairBalanceTokenB !== undefined ? toBN(initialPairBalanceTokenB, tokenB) : amountToSwapOfTokenB;
        ratePerUnitBToA = toBN(ratePerUnitBToA, tokenA);
        if (blockTimestamp) {
          await DCAPairSwapHandler.setBlockTimestamp(blockTimestamp);
        }
        swapper = await (await wallet.generateRandom()).connect(ethers.provider);
        await DCAPairSwapHandler.setLastSwapPerformed(staticLastSwapPerformed);
        await setNextSwapInfo({
          nextSwapToPerform,
          amountToSwapOfTokenA,
          amountToSwapOfTokenB,
          ratePerUnitBToA,
        });
        await tokenA.transfer(swapper.address, initialSwapperBalanceTokenA);
        await tokenB.transfer(swapper.address, initialSwapperBalanceTokenB);
        await tokenA.mint(DCAPairSwapHandler.address, initialPairBalanceTokenA);
        await tokenB.mint(DCAPairSwapHandler.address, initialPairBalanceTokenB);
        await DCAPairSwapHandler.setInternalBalances(initialPairBalanceTokenA, initialPairBalanceTokenB);
        swapTx = DCAPairSwapHandler.connect(swapper)['swap()']({ gasPrice: 0 });
        await behaviours.waitForTxAndNotThrow(swapTx);
      });

      then('tx is reverted with reason', async () => {
        await expect(swapTx).to.be.revertedWith(reason);
      });
      then('swapper balance of token A remains the same', async () => {
        expect(await tokenA.balanceOf(await swapper.getAddress())).to.equal(initialSwapperBalanceTokenA);
      });
      then('swapper balance of token B remains the same', async () => {
        expect(await tokenB.balanceOf(await swapper.getAddress())).to.equal(initialSwapperBalanceTokenB);
      });
      then('pair balance of token A remains the same', async () => {
        expect(await tokenA.balanceOf(DCAPairSwapHandler.address)).to.equal(initialPairBalanceTokenA);
      });
      then('pair balance of token B remains the same', async () => {
        expect(await tokenB.balanceOf(DCAPairSwapHandler.address)).to.equal(initialPairBalanceTokenB);
      });
      then('swap was not registered on token a', async () => {
        expect(await DCAPairSwapHandler.swapAmountDelta(tokenA.address, nextSwapToPerform)).to.not.be.equal(0);
      });
      then('swap was not registered on token b', async () => {
        expect(await DCAPairSwapHandler.swapAmountDelta(tokenB.address, nextSwapToPerform)).to.not.be.equal(0);
      });
      then('last swap performed did not increase', async () => {
        expect(await DCAPairSwapHandler.lastSwapPerformed()).to.equal(staticLastSwapPerformed);
      });
      then('performed swaps did not increase', async () => {
        expect(await DCAPairSwapHandler.performedSwaps()).to.equal((nextSwapToPerform as BigNumber).sub(1));
      });
      thenInternalBalancesAreTheSameAsTokenBalances();
    });
  };

  describe('swap', () => {
    swapTestFailed({
      title: 'last swap was < than swap interval ago',
      lastSwapPerformed: swapInterval * 10,
      blockTimestamp: swapInterval * 11 - 1,
      nextSwapToPerform: 2,
      initialSwapperBalanceTokenA: 1,
      initialSwapperBalanceTokenB: 1,
      amountToSwapOfTokenA: 1,
      amountToSwapOfTokenB: 1,
      ratePerUnitBToA: 1,
      reason: 'DCAPair: within interval slot',
    });

    swapTestFailed({
      title: 'external amount of token a to be provided is not sent',
      nextSwapToPerform: 2,
      initialSwapperBalanceTokenA: () => tokenA.asUnits(1).sub(1),
      initialSwapperBalanceTokenB: 0,
      amountToSwapOfTokenA: 1,
      amountToSwapOfTokenB: 2,
      ratePerUnitBToA: 1,
      reason: 'DCAPair: liquidity not returned',
    });

    swapTestFailed({
      title: 'external amount of token b to be provided is not sent',
      nextSwapToPerform: 2,
      initialSwapperBalanceTokenA: 0,
      initialSwapperBalanceTokenB: () => tokenB.asUnits(1).sub(1),
      amountToSwapOfTokenA: 2,
      amountToSwapOfTokenB: 1,
      ratePerUnitBToA: 1,
      reason: 'DCAPair: liquidity not returned',
    });

    swapTestFailed({
      title: 'pair swap handler does not own the amount of token to reward swapper with',
      nextSwapToPerform: 2,
      initialSwapperBalanceTokenA: 0,
      initialSwapperBalanceTokenB: 1,
      initialPairBalanceTokenA: 0,
      initialPairBalanceTokenB: 0,
      amountToSwapOfTokenA: 2,
      amountToSwapOfTokenB: 1,
      ratePerUnitBToA: 1,
      reason: `Transaction reverted and Hardhat couldn't infer the reason.`, // TODO: change when Hardhat detects underflows correctly
    });

    swapTestFailed({
      title: 'swapping is paused',
      context: () => DCAGlobalParameters.pause(),
      lastSwapPerformed: () => moment().unix() - swapInterval,
      nextSwapToPerform: 2,
      initialSwapperBalanceTokenA: 0,
      initialSwapperBalanceTokenB: 1,
      amountToSwapOfTokenA: 2,
      amountToSwapOfTokenB: 1,
      ratePerUnitBToA: 1,
      reason: `DCAPair: swaps are paused`,
    });

    swapTest({
      title: 'last swap was recent but on another interval slot',
      nextSwapToPerform: 2,
      lastSwapPerformed: swapInterval * 10 - 1,
      blockTimestamp: swapInterval * 10,
      initialContractTokenABalance: 100,
      initialContractTokenBBalance: 100,
      amountToSwapOfTokenA: 1.4,
      amountToSwapOfTokenB: 1.3,
      ratePerUnitBToA: 1,
    });

    swapTest({
      title: 'rate per unit is 1:1 and needing token b to be provided externally',
      nextSwapToPerform: 2,
      initialContractTokenABalance: 100,
      initialContractTokenBBalance: 100,
      amountToSwapOfTokenA: 1.4,
      amountToSwapOfTokenB: 1.3,
      ratePerUnitBToA: 1,
    });

    swapTest({
      title: 'rate per unit is 1:1 and needing token a to be provided externally',
      nextSwapToPerform: 2,
      initialContractTokenABalance: 100,
      initialContractTokenBBalance: 100,
      amountToSwapOfTokenA: 1,
      amountToSwapOfTokenB: 1.3,
      ratePerUnitBToA: 1,
    });

    swapTest({
      title: 'rate per unit is 1:1 and there is no need to provide tokens externally',
      nextSwapToPerform: 2,
      initialContractTokenABalance: 100,
      initialContractTokenBBalance: 100,
      amountToSwapOfTokenA: 1,
      amountToSwapOfTokenB: 1,
      ratePerUnitBToA: 1,
    });

    swapTest({
      title: 'rate per unit is 1:2 and needing token b to be provided externally',
      nextSwapToPerform: 2,
      initialContractTokenABalance: 100,
      initialContractTokenBBalance: 100,
      amountToSwapOfTokenA: 1.4,
      amountToSwapOfTokenB: 2.6,
      ratePerUnitBToA: 0.5,
    });

    swapTest({
      title: 'rate per unit is 1:2 and needing token a to be provided externally',
      nextSwapToPerform: 2,
      initialContractTokenABalance: 100,
      initialContractTokenBBalance: 100,
      amountToSwapOfTokenA: 1,
      amountToSwapOfTokenB: 2.6,
      ratePerUnitBToA: 0.5,
    });

    swapTest({
      title: 'rate per unit is 1:2 and there is no need to provide tokens externally',
      nextSwapToPerform: 2,
      initialContractTokenABalance: 100,
      initialContractTokenBBalance: 100,
      amountToSwapOfTokenA: 1,
      amountToSwapOfTokenB: 2,
      ratePerUnitBToA: 0.5,
    });

    swapTest({
      title: 'rate per unit is 3:5 and needing token b to be provided externally',
      nextSwapToPerform: 2,
      initialContractTokenABalance: 100,
      initialContractTokenBBalance: 100,
      amountToSwapOfTokenA: 1.4,
      amountToSwapOfTokenB: 2,
      ratePerUnitBToA: 0.6,
      threshold: 2,
    });

    swapTest({
      title: 'rate per unit is 3:5 and needing token a to be provided externally',
      nextSwapToPerform: 2,
      initialContractTokenABalance: 100,
      initialContractTokenBBalance: 100,
      amountToSwapOfTokenA: 1,
      amountToSwapOfTokenB: 5,
      ratePerUnitBToA: 0.6,
    });
  });

  describe('flash swap', () => {
    const BYTES = ethers.utils.randomBytes(5);
    let DCAPairSwapCallee: Contract;
    let calleeInitialBalanceTokenA: BigNumber,
      calleeInitialBalanceTokenB: BigNumber,
      pairInitialBalanceTokenA: BigNumber,
      pairInitialBalanceTokenB: BigNumber;

    let amountToBeProvidedBySwapper: BigNumber,
      amountToRewardSwapperWith: BigNumber,
      platformFeeTokenA: BigNumber,
      platformFeeTokenB: BigNumber,
      availableToBorrowTokenA: BigNumber,
      availableToBorrowTokenB: BigNumber;

    given(async () => {
      [calleeInitialBalanceTokenA, calleeInitialBalanceTokenB] = [tokenA.asUnits(2), tokenB.asUnits(2)];
      [pairInitialBalanceTokenA, pairInitialBalanceTokenB] = [tokenA.asUnits(2), tokenB.asUnits(2)];

      const DCAPairSwapCalleeContract = await ethers.getContractFactory('contracts/mocks/DCAPairSwapCallee.sol:DCAPairSwapCalleeMock');
      DCAPairSwapCallee = await DCAPairSwapCalleeContract.deploy(calleeInitialBalanceTokenA, calleeInitialBalanceTokenB);
      await tokenA.mint(DCAPairSwapCallee.address, calleeInitialBalanceTokenA);
      await tokenB.mint(DCAPairSwapCallee.address, calleeInitialBalanceTokenB);
      await tokenA.mint(DCAPairSwapHandler.address, pairInitialBalanceTokenA);
      await tokenB.mint(DCAPairSwapHandler.address, pairInitialBalanceTokenB);
      await DCAPairSwapHandler.setInternalBalances(pairInitialBalanceTokenA, pairInitialBalanceTokenB);
      await setNextSwapInfo({
        nextSwapToPerform: 2,
        amountToSwapOfTokenA: 2,
        amountToSwapOfTokenB: 1,
        ratePerUnitBToA: 1,
      });
      ({
        amountToBeProvidedBySwapper,
        amountToRewardSwapperWith,
        platformFeeTokenA,
        platformFeeTokenB,
        availableToBorrowTokenA,
        availableToBorrowTokenB,
      } = await DCAPairSwapHandler.getNextSwapInfo());
    });

    when('swapper intends to borrow more than available in a', () => {
      let tx: Promise<TransactionResponse>;
      given(async () => {
        tx = DCAPairSwapHandler['swap(uint256,uint256,address,bytes)'](
          availableToBorrowTokenA.add(1),
          availableToBorrowTokenB,
          DCAPairSwapCallee.address,
          BYTES
        );
      });
      then('tx is reverted', async () => {
        await expect(tx).to.be.revertedWith('DCAPair: insufficient liquidity');
      });
    });

    when('swapper intends to borrow more than available in b', () => {
      let tx: Promise<TransactionResponse>;
      given(async () => {
        tx = DCAPairSwapHandler['swap(uint256,uint256,address,bytes)'](
          availableToBorrowTokenA,
          availableToBorrowTokenB.add(1),
          DCAPairSwapCallee.address,
          BYTES
        );
      });
      then('tx is reverted', async () => {
        await expect(tx).to.be.revertedWith('DCAPair: insufficient liquidity');
      });
    });

    when('flash swaps are used', () => {
      let tx: TransactionResponse;

      given(async () => {
        tx = await DCAPairSwapHandler['swap(uint256,uint256,address,bytes)'](
          availableToBorrowTokenA,
          availableToBorrowTokenB,
          DCAPairSwapCallee.address,
          BYTES
        );
      });

      then('callee is called', async () => {
        const {
          pair,
          sender,
          tokenA: tokenAParam,
          tokenB: tokenBParam,
          amountBorrowedTokenA,
          amountBorrowedTokenB,
          isRewardTokenA,
          rewardAmount,
          amountToProvide,
          data,
        } = await DCAPairSwapCallee.getLastCall();
        expect(pair).to.equal(DCAPairSwapHandler.address);
        expect(sender).to.equal(owner.address);
        expect(tokenAParam).to.equal(tokenA.address);
        expect(tokenBParam).to.equal(tokenB.address);
        expect(amountBorrowedTokenA).to.equal(availableToBorrowTokenA);
        expect(amountBorrowedTokenB).to.equal(availableToBorrowTokenB);
        expect(isRewardTokenA).to.be.true;
        expect(rewardAmount).to.equal(amountToRewardSwapperWith);
        expect(amountToProvide).to.equal(amountToBeProvidedBySwapper);
        expect(data).to.equal(ethers.utils.hexlify(BYTES));
      });

      then('callee balance is modified correctly', async () => {
        const calleeTokenABalance = await tokenA.balanceOf(DCAPairSwapCallee.address);
        const calleeTokenBBalance = await tokenB.balanceOf(DCAPairSwapCallee.address);

        expect(calleeTokenABalance).to.equal(calleeInitialBalanceTokenA.add(amountToRewardSwapperWith));
        expect(calleeTokenBBalance).to.equal(calleeInitialBalanceTokenB.sub(amountToBeProvidedBySwapper));
      });

      then('pair balance is modified correctly', async () => {
        const pairTokenABalance = await tokenA.balanceOf(DCAPairSwapHandler.address);
        const pairTokenBBalance = await tokenB.balanceOf(DCAPairSwapHandler.address);

        expect(pairTokenABalance).to.equal(pairInitialBalanceTokenA.sub(amountToRewardSwapperWith).sub(platformFeeTokenA));
        expect(pairTokenBBalance).to.equal(pairInitialBalanceTokenB.add(amountToBeProvidedBySwapper).sub(platformFeeTokenB));
      });

      then('emits event with correct information', async () => {
        const sender = await readArgFromEvent(tx, 'Swapped', '_sender');
        const to = await readArgFromEvent(tx, 'Swapped', '_to');
        const amountBorrowedTokenA = await readArgFromEvent(tx, 'Swapped', '_amountBorrowedTokenA');
        const amountBorrowedTokenB = await readArgFromEvent(tx, 'Swapped', '_amountBorrowedTokenB');
        expect(sender).to.equal(owner.address);
        expect(to).to.equal(DCAPairSwapCallee.address);
        expect(amountBorrowedTokenA).to.equal(availableToBorrowTokenA);
        expect(amountBorrowedTokenB).to.equal(availableToBorrowTokenB);
      });

      thenInternalBalancesAreTheSameAsTokenBalances();
    });

    flashSwapNotReturnedTest({
      title: 'amount to provide is not provided',
      amountToBorrowTokenA: () => constants.ZERO,
      amountToBorrowTokenB: () => constants.ZERO,
      amountToReturnTokenA: () => constants.ZERO,
      amountToReturnTokenB: () => constants.ZERO,
    });

    flashSwapNotReturnedTest({
      title: 'borrowed token a is not returned',
      amountToBorrowTokenA: () => availableToBorrowTokenA,
      amountToBorrowTokenB: () => availableToBorrowTokenB,
      amountToReturnTokenA: () => constants.ZERO,
      amountToReturnTokenB: () => availableToBorrowTokenB.add(amountToBeProvidedBySwapper),
    });

    flashSwapNotReturnedTest({
      title: 'borrowed token b is not returned',
      amountToBorrowTokenA: () => availableToBorrowTokenA,
      amountToBorrowTokenB: () => availableToBorrowTokenB,
      amountToReturnTokenA: () => availableToBorrowTokenA,
      amountToReturnTokenB: () => amountToBeProvidedBySwapper,
    });

    function flashSwapNotReturnedTest({
      title,
      amountToBorrowTokenA,
      amountToBorrowTokenB,
      amountToReturnTokenA,
      amountToReturnTokenB,
    }: {
      title: string;
      amountToBorrowTokenA: () => BigNumber;
      amountToBorrowTokenB: () => BigNumber;
      amountToReturnTokenA: () => BigNumber;
      amountToReturnTokenB: () => BigNumber;
    }) {
      when(title, () => {
        let tx: Promise<TransactionResponse>;

        given(async () => {
          await DCAPairSwapCallee.returnSpecificAmounts(amountToReturnTokenA(), amountToReturnTokenB());
          tx = DCAPairSwapHandler['swap(uint256,uint256,address,bytes)'](
            amountToBorrowTokenA(),
            amountToBorrowTokenB(),
            DCAPairSwapCallee.address,
            BYTES
          );
          await behaviours.waitForTxAndNotThrow(tx);
        });

        then('tx is reverted', async () => {
          await expect(tx).to.be.revertedWith('DCAPair: liquidity not returned');
        });

        then('callee state is not modified', async () => {
          const wasCalled = await DCAPairSwapCallee.wasThereACall();
          expect(wasCalled).to.be.false;
        });

        then('callee balance is not modified', async () => {
          const calleeTokenABalance = await tokenA.balanceOf(DCAPairSwapCallee.address);
          const calleeTokenBBalance = await tokenB.balanceOf(DCAPairSwapCallee.address);

          expect(calleeTokenABalance).to.equal(calleeInitialBalanceTokenA);
          expect(calleeTokenBBalance).to.equal(calleeInitialBalanceTokenB);
        });

        then('pair balance is not modified', async () => {
          const pairTokenABalance = await tokenA.balanceOf(DCAPairSwapHandler.address);
          const pairTokenBBalance = await tokenB.balanceOf(DCAPairSwapHandler.address);

          expect(pairTokenABalance).to.equal(pairInitialBalanceTokenA);
          expect(pairTokenBBalance).to.equal(pairInitialBalanceTokenB);
        });

        thenInternalBalancesAreTheSameAsTokenBalances();
      });
    }
  });

  function swapTest({
    title,
    nextSwapToPerform,
    blockTimestamp,
    lastSwapPerformed,
    initialContractTokenABalance,
    initialContractTokenBBalance,
    amountToSwapOfTokenA,
    amountToSwapOfTokenB,
    ratePerUnitBToA,
    threshold,
  }: {
    title: string;
    nextSwapToPerform: BigNumber | number | string;
    blockTimestamp?: number;
    lastSwapPerformed?: number;
    initialContractTokenABalance: BigNumber | number | string;
    initialContractTokenBBalance: BigNumber | number | string;
    amountToSwapOfTokenA: BigNumber | number | string;
    amountToSwapOfTokenB: BigNumber | number | string;
    ratePerUnitBToA: BigNumber | number | string;
    threshold?: BigNumber | number;
  }) {
    threshold = bn.toBN(threshold ?? 1);
    let ratePerUnitAToB: BigNumber;
    let platformFeeTokenA: BigNumber;
    let platformFeeTokenB: BigNumber;
    let amountToBeProvidedBySwapper: BigNumber;
    let amountToRewardSwapperWith: BigNumber;
    let tokenToBeProvidedBySwapper: () => string;
    let tokenToRewardSwapperWith: () => string;
    let initialSwapperTokenABalance: BigNumber;
    let initialSwapperTokenBBalance: BigNumber;
    let initialLastSwapPerformed: BigNumber;
    let swapTx: TransactionResponse;

    when(title, () => {
      given(async () => {
        initialContractTokenABalance = toBN(initialContractTokenABalance, tokenA);
        initialContractTokenBBalance = toBN(initialContractTokenBBalance, tokenB);
        amountToSwapOfTokenA = toBN(amountToSwapOfTokenA, tokenA);
        amountToSwapOfTokenB = toBN(amountToSwapOfTokenB, tokenB);
        ratePerUnitBToA = toBN(ratePerUnitBToA, tokenA);
        ({
          ratePerUnitAToB,
          platformFeeTokenA,
          platformFeeTokenB,
          amountToBeProvidedBySwapper,
          amountToRewardSwapperWith,
          tokenToBeProvidedBySwapper,
          tokenToRewardSwapperWith,
        } = calculateSwapDetails(ratePerUnitBToA, amountToSwapOfTokenB, amountToSwapOfTokenA));
        if (blockTimestamp) {
          await DCAPairSwapHandler.setBlockTimestamp(blockTimestamp);
        }
        await DCAPairSwapHandler.setLastSwapPerformed(lastSwapPerformed ?? 0);
        await setNextSwapInfo({
          nextSwapToPerform,
          amountToSwapOfTokenA,
          amountToSwapOfTokenB,
          ratePerUnitBToA,
        });
        await tokenA.transfer(DCAPairSwapHandler.address, initialContractTokenABalance);
        await tokenB.transfer(DCAPairSwapHandler.address, initialContractTokenBBalance);
        await DCAPairSwapHandler.setInternalBalances(initialContractTokenABalance, initialContractTokenBBalance);
        initialSwapperTokenABalance = await tokenA.balanceOf(owner.address);
        initialSwapperTokenBBalance = await tokenB.balanceOf(owner.address);
        initialLastSwapPerformed = await DCAPairSwapHandler.lastSwapPerformed();

        // Ideally, this would be done by a smart contract on the same tx as the swap
        if (tokenToBeProvidedBySwapper() === tokenA.address) {
          await tokenA.transfer(DCAPairSwapHandler.address, (amountToBeProvidedBySwapper as BigNumber).add(threshold!));
        } else {
          await tokenB.transfer(DCAPairSwapHandler.address, (amountToBeProvidedBySwapper as BigNumber).add(threshold!));
        }

        swapTx = await DCAPairSwapHandler['swap()']();
      });
      then('token to be provided by swapper needed is provided', async () => {
        if (!tokenToBeProvidedBySwapper) {
          bn.expectToEqualWithThreshold({
            value: await tokenA.balanceOf(DCAPairSwapHandler.address),
            to: (initialContractTokenABalance as BigNumber).sub(platformFeeTokenA),
            threshold: threshold!,
          });
          bn.expectToEqualWithThreshold({
            value: await tokenB.balanceOf(DCAPairSwapHandler.address),
            to: (initialContractTokenBBalance as BigNumber).sub(platformFeeTokenB),
            threshold: threshold!,
          });
        } else if (tokenToBeProvidedBySwapper() === tokenA.address) {
          bn.expectToEqualWithThreshold({
            value: (await tokenA.balanceOf(DCAPairSwapHandler.address)).add(platformFeeTokenA),
            to: (initialContractTokenABalance as BigNumber).add(amountToBeProvidedBySwapper),
            threshold: threshold!,
          });
        } else if (tokenToBeProvidedBySwapper() === tokenB.address) {
          bn.expectToEqualWithThreshold({
            value: (await tokenB.balanceOf(DCAPairSwapHandler.address)).add(platformFeeTokenB),
            to: (initialContractTokenBBalance as BigNumber).add(amountToBeProvidedBySwapper),
            threshold: threshold!,
          });
        }
      });
      then('token to be provided by swapper is taken from swapper', async () => {
        if (!tokenToBeProvidedBySwapper) {
          bn.expectToEqualWithThreshold({
            value: await tokenA.balanceOf(owner.address),
            to: initialSwapperTokenABalance,
            threshold: constants.ZERO,
          });
          bn.expectToEqualWithThreshold({
            value: await tokenB.balanceOf(owner.address),
            to: initialSwapperTokenBBalance,
            threshold: constants.ZERO,
          });
        } else if (tokenToBeProvidedBySwapper() === tokenA.address) {
          bn.expectToEqualWithThreshold({
            value: await tokenA.balanceOf(owner.address),
            to: initialSwapperTokenABalance.sub(amountToBeProvidedBySwapper),
            threshold: threshold!,
          });
        } else if (tokenToBeProvidedBySwapper() === tokenB.address) {
          bn.expectToEqualWithThreshold({
            value: await tokenB.balanceOf(owner.address),
            to: initialSwapperTokenBBalance.sub(amountToBeProvidedBySwapper),
            threshold: threshold!,
          });
        }
      });
      then('token to reward the swapper with is taken from the pair', async () => {
        if (!tokenToRewardSwapperWith) {
          bn.expectToEqualWithThreshold({
            value: await tokenA.balanceOf(DCAPairSwapHandler.address),
            to: (initialContractTokenABalance as BigNumber).sub(platformFeeTokenA),
            threshold: threshold!,
          });
          bn.expectToEqualWithThreshold({
            value: await tokenB.balanceOf(DCAPairSwapHandler.address),
            to: (initialContractTokenBBalance as BigNumber).sub(platformFeeTokenB),
            threshold: threshold!,
          });
        } else if (tokenToRewardSwapperWith() === tokenA.address) {
          bn.expectToEqualWithThreshold({
            value: (await tokenA.balanceOf(DCAPairSwapHandler.address)).add(platformFeeTokenA),
            to: (initialContractTokenABalance as BigNumber).sub(amountToRewardSwapperWith),
            threshold: threshold!,
          });
        } else if (tokenToRewardSwapperWith() === tokenB.address) {
          bn.expectToEqualWithThreshold({
            value: (await tokenB.balanceOf(DCAPairSwapHandler.address)).add(platformFeeTokenB),
            to: (initialContractTokenBBalance as BigNumber).sub(amountToRewardSwapperWith),
            threshold: threshold!,
          });
        }
      });
      then('token to reward the swapper (+ fee) is sent to the swapper', async () => {
        if (!tokenToRewardSwapperWith) {
          bn.expectToEqualWithThreshold({
            value: await tokenA.balanceOf(owner.address),
            to: initialSwapperTokenABalance,
            threshold: constants.ZERO,
          });
          bn.expectToEqualWithThreshold({
            value: await tokenB.balanceOf(owner.address),
            to: initialSwapperTokenBBalance,
            threshold: constants.ZERO,
          });
        } else if (tokenToRewardSwapperWith() === tokenA.address) {
          bn.expectToEqualWithThreshold({
            value: await tokenA.balanceOf(owner.address),
            to: initialSwapperTokenABalance.add(amountToRewardSwapperWith),
            threshold: threshold!,
          });
        } else if (tokenToRewardSwapperWith() === tokenB.address) {
          bn.expectToEqualWithThreshold({
            value: await tokenB.balanceOf(owner.address),
            to: initialSwapperTokenBBalance.add(amountToRewardSwapperWith),
            threshold: threshold!,
          });
        }
      });
      then('register swaps from tokenA to tokenB with correct information', async () => {
        const accumRatesPerUnit = await DCAPairSwapHandler.accumRatesPerUnit(tokenA.address, nextSwapToPerform);
        expect(await DCAPairSwapHandler.swapAmountAccumulator(tokenA.address)).to.equal(amountToSwapOfTokenA);
        expect(accumRatesPerUnit[0]).to.not.equal(0);
        expect(accumRatesPerUnit[0]).to.equal(ratePerUnitAToB);
      });
      then('register swaps from tokenB to tokenA with correct information', async () => {
        const accumRatesPerUnit = await DCAPairSwapHandler.accumRatesPerUnit(tokenB.address, nextSwapToPerform);
        expect(await DCAPairSwapHandler.swapAmountAccumulator(tokenB.address)).to.equal(amountToSwapOfTokenB);
        expect(accumRatesPerUnit[0]).to.equal(ratePerUnitBToA);
      });
      then('sends token a fee correctly to fee recipient', async () => {
        expect(await tokenA.balanceOf(feeRecipient.address)).to.equal(platformFeeTokenA);
      });
      then('sends token b fee correctly to fee recipient', async () => {
        expect(await tokenB.balanceOf(feeRecipient.address)).to.equal(platformFeeTokenB);
      });
      then('updates performed swaps', async () => {
        expect(await DCAPairSwapHandler.performedSwaps()).to.equal(nextSwapToPerform);
      });
      then('updates last swap performend timestamp', async () => {
        expect(await DCAPairSwapHandler.lastSwapPerformed()).to.be.gt(initialLastSwapPerformed);
      });
      then('emits event with correct information', async () => {
        const nextSwapInformation = (await readArgFromEvent(swapTx, 'Swapped', '_nextSwapInformation')) as NextSwapInfo;
        expect(nextSwapInformation.swapToPerform).to.equal(nextSwapToPerform);
        bn.expectToEqualWithThreshold({
          value: nextSwapInformation.amountToSwapTokenA,
          to: amountToSwapOfTokenA,
          threshold: threshold!,
        });
        bn.expectToEqualWithThreshold({
          value: nextSwapInformation.amountToSwapTokenB,
          to: amountToSwapOfTokenB,
          threshold: threshold!,
        });
        bn.expectToEqualWithThreshold({
          value: nextSwapInformation.ratePerUnitBToA,
          to: ratePerUnitBToA,
          threshold: threshold!,
        });
        bn.expectToEqualWithThreshold({
          value: nextSwapInformation.ratePerUnitAToB,
          to: ratePerUnitAToB,
          threshold: threshold!,
        });
        bn.expectToEqualWithThreshold({
          value: nextSwapInformation.platformFeeTokenA,
          to: platformFeeTokenA,
          threshold: threshold!,
        });
        bn.expectToEqualWithThreshold({
          value: nextSwapInformation.platformFeeTokenB,
          to: platformFeeTokenB,
          threshold: threshold!,
        });
        bn.expectToEqualWithThreshold({
          value: nextSwapInformation.amountToBeProvidedBySwapper,
          to: amountToBeProvidedBySwapper,
          threshold: threshold!,
        });
        bn.expectToEqualWithThreshold({
          value: nextSwapInformation.amountToRewardSwapperWith,
          to: amountToRewardSwapperWith,
          threshold: threshold!,
        });
        if (!tokenToBeProvidedBySwapper) {
          expect(nextSwapInformation.tokenToBeProvidedBySwapper).to.equal(constants.ZERO_ADDRESS);
          expect(nextSwapInformation.tokenToRewardSwapperWith).to.equal(constants.ZERO_ADDRESS);
        } else {
          expect(nextSwapInformation.tokenToBeProvidedBySwapper).to.equal(tokenToBeProvidedBySwapper());
          expect(nextSwapInformation.tokenToRewardSwapperWith).to.equal(tokenToRewardSwapperWith!());
        }
        const sender = await readArgFromEvent(swapTx, 'Swapped', '_sender');
        const to = await readArgFromEvent(swapTx, 'Swapped', '_to');
        const amountBorrowedTokenA = await readArgFromEvent(swapTx, 'Swapped', '_amountBorrowedTokenA');
        const amountBorrowedTokenB = await readArgFromEvent(swapTx, 'Swapped', '_amountBorrowedTokenB');
        expect(sender).to.equal(owner.address);
        expect(to).to.equal(owner.address);
        expect(amountBorrowedTokenA).to.equal(constants.ZERO);
        expect(amountBorrowedTokenB).to.equal(constants.ZERO);
      });

      thenInternalBalancesAreTheSameAsTokenBalances(threshold as BigNumber);
    });
  }

  function thenInternalBalancesAreTheSameAsTokenBalances(threshold: BigNumber = BigNumber.from(0)) {
    then('internal balance for token A is as expected', async () => {
      const balance = await tokenA.balanceOf(DCAPairSwapHandler.address);
      const internalBalance = await DCAPairSwapHandler.internalBalanceOf(tokenA.address);
      bn.expectToEqualWithThreshold({
        value: internalBalance,
        to: balance,
        threshold,
      });
    });

    then('internal balance for token B is as expected', async () => {
      const balance = await tokenB.balanceOf(DCAPairSwapHandler.address);
      const internalBalance = await DCAPairSwapHandler.internalBalanceOf(tokenB.address);
      bn.expectToEqualWithThreshold({
        value: internalBalance,
        to: balance,
        threshold,
      });
    });
  }

  function calculateSwapDetails(ratePerUnitBToA: BigNumber, amountToSwapOfTokenB: BigNumber, amountToSwapOfTokenA: BigNumber) {
    let ratePerUnitAToB: BigNumber;
    let platformFeeTokenA: BigNumber;
    let platformFeeTokenB: BigNumber;
    let amountToBeProvidedBySwapper: BigNumber;
    let amountToRewardSwapperWith: BigNumber;
    let tokenToBeProvidedBySwapper: () => string;
    let tokenToRewardSwapperWith: () => string;

    ratePerUnitAToB = tokenA.magnitude.mul(tokenB.magnitude).div(ratePerUnitBToA);
    const amountToSwapBInA = amountToSwapOfTokenB.mul(ratePerUnitBToA).div(tokenB.magnitude);
    if (amountToSwapBInA.eq(amountToSwapOfTokenA)) {
      tokenToBeProvidedBySwapper = () => constants.ZERO_ADDRESS;
      tokenToRewardSwapperWith = () => constants.ZERO_ADDRESS;
      amountToBeProvidedBySwapper = bn.toBN(0);
      amountToRewardSwapperWith = bn.toBN(0);
      platformFeeTokenA = APPLY_FEE(amountToSwapOfTokenA);
      platformFeeTokenB = APPLY_FEE(amountToSwapOfTokenB);
    } else if (amountToSwapBInA.gt(amountToSwapOfTokenA)) {
      tokenToBeProvidedBySwapper = () => tokenA.address;
      tokenToRewardSwapperWith = () => tokenB.address;
      amountToBeProvidedBySwapper = amountToSwapBInA.sub(amountToSwapOfTokenA);
      const amountToBeProvidedInB = amountToBeProvidedBySwapper.mul(ratePerUnitAToB).div(tokenA.magnitude);
      amountToRewardSwapperWith = amountToBeProvidedInB.add(APPLY_FEE(amountToBeProvidedInB));
      platformFeeTokenA = APPLY_FEE(amountToSwapOfTokenA);
      platformFeeTokenB = APPLY_FEE(amountToSwapOfTokenB.sub(amountToBeProvidedInB));
    } else {
      tokenToBeProvidedBySwapper = () => tokenB.address;
      tokenToRewardSwapperWith = () => tokenA.address;
      const amountToSwapAInB = amountToSwapOfTokenA.mul(ratePerUnitAToB).div(tokenA.magnitude);
      amountToBeProvidedBySwapper = amountToSwapAInB.sub(amountToSwapOfTokenB);
      const amountToBeProvidedInA = amountToBeProvidedBySwapper.mul(ratePerUnitBToA).div(tokenB.magnitude);
      amountToRewardSwapperWith = amountToBeProvidedInA.add(APPLY_FEE(amountToBeProvidedInA));
      platformFeeTokenA = APPLY_FEE(amountToSwapOfTokenA.sub(amountToBeProvidedInA));
      platformFeeTokenB = APPLY_FEE(amountToSwapOfTokenB);
    }

    return {
      ratePerUnitAToB,
      platformFeeTokenA,
      platformFeeTokenB,
      amountToBeProvidedBySwapper,
      amountToRewardSwapperWith,
      tokenToBeProvidedBySwapper,
      tokenToRewardSwapperWith,
    };
  }

  function toBN(amount: BigNumber | string | number, token: TokenContract): BigNumber {
    return BigNumber.isBigNumber(amount) ? amount : token.asUnits(amount);
  }
});<|MERGE_RESOLUTION|>--- conflicted
+++ resolved
@@ -632,13 +632,10 @@
       let swapTx: Promise<TransactionResponse>;
       let staticLastSwapPerformed: number;
       given(async () => {
-<<<<<<< HEAD
         staticLastSwapPerformed = lastSwapPerformed ?? 0;
-=======
         if (context) {
           await context();
         }
->>>>>>> 31ae3a73
         initialSwapperBalanceTokenA =
           typeof initialSwapperBalanceTokenA === 'function' ? initialSwapperBalanceTokenA() : initialSwapperBalanceTokenA;
         initialSwapperBalanceTokenB =
@@ -753,7 +750,6 @@
     swapTestFailed({
       title: 'swapping is paused',
       context: () => DCAGlobalParameters.pause(),
-      lastSwapPerformed: () => moment().unix() - swapInterval,
       nextSwapToPerform: 2,
       initialSwapperBalanceTokenA: 0,
       initialSwapperBalanceTokenB: 1,
