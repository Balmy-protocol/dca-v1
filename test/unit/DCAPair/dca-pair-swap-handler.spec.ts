import moment from 'moment';
import { expect } from 'chai';
import { BigNumber, Contract, ContractFactory, utils, Wallet } from 'ethers';
import { ethers } from 'hardhat';
import { TransactionResponse } from '@ethersproject/abstract-provider';
import { constants, erc20, behaviours, evm, bn, wallet } from '../../utils';
import { given, then, when } from '../../utils/bdd';
import { SignerWithAddress } from '@nomiclabs/hardhat-ethers/signers';
import { readArgFromEvent } from '../../utils/event-utils';

const MINIMUM_SWAP_INTERVAL = BigNumber.from('60');
const APPLY_FEE = (bn: BigNumber) => bn.mul(3).div(1000);

describe('DCAPairSwapHandler', () => {
  let owner: SignerWithAddress;
  let feeRecipient: SignerWithAddress;
  let tokenA: Contract, tokenB: Contract;
  let DCAPairSwapHandlerContract: ContractFactory;
  let DCAPairSwapHandler: Contract;
  let staticSlidingOracleContract: ContractFactory;
  let staticSlidingOracle: Contract;
  let DCAFactoryContract: ContractFactory;
  let DCAFactory: Contract;
  const swapInterval = moment.duration(1, 'days').as('seconds');

  before('Setup accounts and contracts', async () => {
    [owner, feeRecipient] = await ethers.getSigners();
    DCAFactoryContract = await ethers.getContractFactory('contracts/mocks/DCAFactory/DCAFactory.sol:DCAFactoryMock');
    DCAPairSwapHandlerContract = await ethers.getContractFactory('contracts/mocks/DCAPair/DCAPairSwapHandler.sol:DCAPairSwapHandlerMock');
    staticSlidingOracleContract = await ethers.getContractFactory('contracts/mocks/StaticSlidingOracle.sol:StaticSlidingOracle');
  });

  beforeEach('Deploy and configure', async () => {
    await evm.reset();
    tokenA = await erc20.deploy({
      name: 'tokenA',
      symbol: 'TKN0',
      initialAccount: owner.address,
      initialAmount: ethers.constants.MaxUint256.div(2),
    });
    tokenB = await erc20.deploy({
      name: 'tokenB',
      symbol: 'TKN1',
      initialAccount: owner.address,
      initialAmount: ethers.constants.MaxUint256.div(2),
    });
    staticSlidingOracle = await staticSlidingOracleContract.deploy(0, 0);
    DCAFactory = await DCAFactoryContract.deploy(feeRecipient.address);
    DCAPairSwapHandler = await DCAPairSwapHandlerContract.deploy(
      tokenA.address,
      tokenB.address,
      DCAFactory.address, // factory
      staticSlidingOracle.address, // oracle
      swapInterval
    );
  });

  describe('constructor', () => {
    when('swap interval is less than MINIMUM_SWAP_INTERVAL', () => {
      then('reverts with message', async () => {
        await behaviours.deployShouldRevertWithMessage({
          contract: DCAPairSwapHandlerContract,
          args: [tokenA.address, tokenB.address, DCAFactory.address, staticSlidingOracle.address, MINIMUM_SWAP_INTERVAL.sub(1)],
          message: 'DCAPair: interval too short',
        });
      });
    });
    when('factory is zero', () => {
      then('reverts with message', async () => {
        await behaviours.deployShouldRevertWithZeroAddress({
          contract: DCAPairSwapHandlerContract,
          args: [tokenA.address, tokenB.address, constants.ZERO_ADDRESS, staticSlidingOracle.address, MINIMUM_SWAP_INTERVAL],
        });
      });
    });
    when('oracle is zero', () => {
      then('reverts with message', async () => {
        await behaviours.deployShouldRevertWithZeroAddress({
          contract: DCAPairSwapHandlerContract,
          args: [tokenA.address, tokenB.address, DCAFactory.address, constants.ZERO_ADDRESS, MINIMUM_SWAP_INTERVAL],
        });
      });
    });
    when('all arguments are valid', () => {
      it('initizalizes correctly and emits events', async () => {
        await behaviours.deployShouldSetVariablesAndEmitEvents({
          contract: DCAPairSwapHandlerContract,
          args: [
            tokenA.address,
            tokenB.address,
            DCAFactory.address, // factory
            staticSlidingOracle.address,
            MINIMUM_SWAP_INTERVAL,
          ],
          settersGettersVariablesAndEvents: [
            {
              getterFunc: 'swapInterval',
              variable: MINIMUM_SWAP_INTERVAL,
              eventEmitted: 'SwapIntervalSet',
            },
          ],
        });
      });
    });
  });

  describe('_setOracle', () => {
    let setOracleTx: Promise<TransactionResponse>;
    when('oracle is zero address', () => {
      given(async () => {
        setOracleTx = DCAPairSwapHandler.setOracle(constants.ZERO_ADDRESS);
      });
      then('tx is reverted with reason', async () => {
        await expect(setOracleTx).to.be.revertedWith('DCAPair: zero address');
      });
    });
    when('oracle is a valid address', () => {
      let newOracle: string = constants.NOT_ZERO_ADDRESS;
      given(async () => {
        setOracleTx = DCAPairSwapHandler.setOracle(newOracle);
      });
      then('oracle is set', async () => {
        expect(await DCAPairSwapHandler.oracle()).to.be.equal(newOracle);
      });
      then('event is emitted', async () => {
        await expect(setOracleTx).to.emit(DCAPairSwapHandler, 'OracleSet').withArgs(newOracle);
      });
    });
  });

  describe('_setSwapInterval', () => {
    when('swap interval is less than MINIMUM_SWAP_INTERVAL', () => {
      then('reverts with message', async () => {
        await expect(DCAPairSwapHandler.setSwapInterval(MINIMUM_SWAP_INTERVAL.sub(1))).to.be.revertedWith('DCAPair: interval too short');
      });
    });
    when('swap interval is more than MINIMUM_SWAP_INTERVAL', () => {
      then('sets new value, and emits event with correct args', async () => {
        await behaviours.txShouldSetVariableAndEmitEvent({
          contract: DCAPairSwapHandler,
          getterFunc: 'swapInterval',
          setterFunc: 'setSwapInterval',
          variable: MINIMUM_SWAP_INTERVAL,
          eventEmitted: 'SwapIntervalSet',
        });
      });
    });
  });

  function addNewRatePerUnitTest({
    title,
    token,
    previousAccumRatesPerUnit,
    previousAccumRatesPerUnitMultiplier,
    performedSwap,
    ratePerUnit,
  }: {
    title: string;
    token: () => string;
    previousAccumRatesPerUnit: BigNumber | number | string;
    previousAccumRatesPerUnitMultiplier: BigNumber | number | string;
    performedSwap: BigNumber | number | string;
    ratePerUnit: BigNumber | number | string;
  }) {
    const previousAccumRatesPerUnitBN = bn.toBN(previousAccumRatesPerUnit);
    const previousAccumRatesPerUnitMultiplierBN = bn.toBN(previousAccumRatesPerUnitMultiplier);
    const performedSwapBN = bn.toBN(performedSwap);
    const ratePerUnitBN = bn.toBN(ratePerUnit);

    when(title, () => {
      given(async () => {
        await DCAPairSwapHandler.setAcummRatesPerUnit(token(), performedSwapBN.sub(1), [
          previousAccumRatesPerUnitBN,
          previousAccumRatesPerUnitMultiplierBN,
        ]);
        await DCAPairSwapHandler.addNewRatePerUnit(token(), performedSwapBN, ratePerUnit);
      });
      then('increments the rates per unit accumulator base and overflow if needed', async () => {
        const accumRatesPerUnit = await DCAPairSwapHandler.accumRatesPerUnit(token(), performedSwapBN);
        if (previousAccumRatesPerUnitBN.add(ratePerUnitBN).gt(ethers.constants.MaxUint256)) {
          expect(accumRatesPerUnit[0]).to.equal(ratePerUnitBN.sub(ethers.constants.MaxUint256.sub(previousAccumRatesPerUnitBN)));
          expect(accumRatesPerUnit[1]).to.equal(previousAccumRatesPerUnitMultiplierBN.add(1));
        } else {
          expect(accumRatesPerUnit[0]).to.equal(previousAccumRatesPerUnitBN.add(ratePerUnitBN));
          expect(accumRatesPerUnit[1]).to.equal(previousAccumRatesPerUnitMultiplierBN);
        }
      });
    });
  }

  describe('_addNewRatePerUnit', () => {
    addNewRatePerUnitTest({
      title: 'is the first swap of token A',
      token: () => tokenA.address,
      previousAccumRatesPerUnit: 0,
      previousAccumRatesPerUnitMultiplier: 0,
      performedSwap: 1,
      ratePerUnit: 123456789,
    });

    addNewRatePerUnitTest({
      title: 'the addition does not overflow the accumulated rates per unit of token A',
      token: () => tokenA.address,
      previousAccumRatesPerUnit: 123456789,
      previousAccumRatesPerUnitMultiplier: 0,
      performedSwap: 2,
      ratePerUnit: 9991230,
    });

    addNewRatePerUnitTest({
      title: 'previous rate per unit accumulator was too big and overflows token A',
      token: () => tokenA.address,
      previousAccumRatesPerUnit: ethers.constants.MaxUint256.sub('10000'),
      previousAccumRatesPerUnitMultiplier: 0,
      performedSwap: 3,
      ratePerUnit: 9991230,
    });

    addNewRatePerUnitTest({
      title: 'new rate per unit is too big and overflows accumulator of token A',
      token: () => tokenA.address,
      previousAccumRatesPerUnit: 123456789,
      previousAccumRatesPerUnitMultiplier: 0,
      performedSwap: 3,
      ratePerUnit: ethers.constants.MaxUint256.sub('123456'),
    });

    addNewRatePerUnitTest({
      title: 'is the first swap of token B',
      token: () => tokenB.address,
      previousAccumRatesPerUnit: 0,
      previousAccumRatesPerUnitMultiplier: 0,
      performedSwap: 1,
      ratePerUnit: 123456789,
    });
    addNewRatePerUnitTest({
      title: 'the addition does not overflow the accumulated rates per unit of token B',
      token: () => tokenB.address,
      previousAccumRatesPerUnit: 123456789,
      previousAccumRatesPerUnitMultiplier: 0,
      performedSwap: 2,
      ratePerUnit: 9991230,
    });
    addNewRatePerUnitTest({
      title: 'previous rate per unit accumulator was too big and overflows token B',
      token: () => tokenB.address,
      previousAccumRatesPerUnit: ethers.constants.MaxUint256.sub('10000'),
      previousAccumRatesPerUnitMultiplier: 0,
      performedSwap: 3,
      ratePerUnit: 9991230,
    });

    addNewRatePerUnitTest({
      title: 'new rate per unit is too big and overflows accumulator of token B',
      token: () => tokenB.address,
      previousAccumRatesPerUnit: 123456789,
      previousAccumRatesPerUnitMultiplier: 0,
      performedSwap: 3,
      ratePerUnit: ethers.constants.MaxUint256.sub('123456'),
    });
  });

  function registerSwapTest({
    title,
    token,
    internalAmountUsedToSwap,
    performedSwap,
    ratePerUnit,
  }: {
    title: string;
    token: () => string;
    internalAmountUsedToSwap: BigNumber | number | string;
    performedSwap: BigNumber | number | string;
    ratePerUnit: BigNumber | number | string;
  }) {
    const internalAmountUsedToSwapBN = bn.toBN(internalAmountUsedToSwap);
    const performedSwapBN = bn.toBN(performedSwap);
    const ratePerUnitBN = bn.toBN(ratePerUnit);
    when(title, () => {
      given(async () => {
        await DCAPairSwapHandler.registerSwap(token(), internalAmountUsedToSwapBN, ratePerUnitBN, performedSwapBN);
      });
      then('sets swap amount accumulator to last internal swap', async () => {
        expect(await DCAPairSwapHandler.swapAmountAccumulator(token())).to.equal(internalAmountUsedToSwapBN);
      });
      then('adds new rate per unit', async () => {
        // expect('_addNewRatePerUnit').to.be.calledOnContractWith(DCAPairSwapHandler, [token(), performedSwapBN, ratePerUnitBN]);
      });
      then('deletes swap amount delta of swap to register', async () => {
        expect(await DCAPairSwapHandler.swapAmountDelta(token(), performedSwapBN)).to.equal(0);
      });
    });
  }

  describe('_registerSwap', () => {
    registerSwapTest({
      title: 'its the first swap to register of token A',
      token: () => tokenA.address,
      internalAmountUsedToSwap: 12345,
      performedSwap: 1,
      ratePerUnit: 9999,
    });

    registerSwapTest({
      title: 'its not the first swap to register of token A',
      token: () => tokenA.address,
      internalAmountUsedToSwap: 665441,
      performedSwap: 12,
      ratePerUnit: 542,
    });

    registerSwapTest({
      title: 'its the first swap to register of token B',
      token: () => tokenB.address,
      internalAmountUsedToSwap: 12345,
      performedSwap: 1,
      ratePerUnit: 9999,
    });

    registerSwapTest({
      title: 'its not the first swap to register of token B',
      token: () => tokenB.address,
      internalAmountUsedToSwap: 665441,
      performedSwap: 12,
      ratePerUnit: 542,
    });
  });

  describe('_getAmountToSwap', () => {
    context('when the amount to swap is augmented (swap amount delta is positive)', () => {
      let swapAmountAccumulator = ethers.constants.MaxUint256.div(2);
      let swapAmountDeltas: BigNumber[] = [];
      const getRandomInt = (min: number, max: number): number => Math.floor(Math.random() * (max - min)) + min;

      beforeEach(async () => {
        await DCAPairSwapHandler.setSwapAmountAccumulator(tokenA.address, swapAmountAccumulator);
        for (let i = 1; i <= 10; i++) {
          swapAmountDeltas.push(BigNumber.from(`${getRandomInt(1, 9999999999)}`));
          await DCAPairSwapHandler.setSwapAmountDelta(tokenA.address, BigNumber.from(i), swapAmountDeltas[i - 1]);
        }
      });
      it('returns augments amount to swap', async () => {
        for (let i = 1; i <= 10; i++) {
          expect(await DCAPairSwapHandler.swapAmountAccumulator(tokenA.address)).to.equal(swapAmountAccumulator);
          const amountToSwap = swapAmountAccumulator.add(swapAmountDeltas[i - 1]);
          expect(amountToSwap).to.be.gt(swapAmountAccumulator);
          expect(await DCAPairSwapHandler.getAmountToSwap(tokenA.address, i)).to.equal(amountToSwap);
          await DCAPairSwapHandler.setSwapAmountAccumulator(tokenA.address, amountToSwap);
          swapAmountAccumulator = amountToSwap;
        }
      });
    });
    context('when the amount to swap is reduced (swap amount delta negative)', () => {
      context('and swap delta is type(int256).min', () => {
        const swapAmountAccumulator = constants.MAX_INT_256.add(1);
        const swapAmountDelta = constants.MIN_INT_256;
        const swap = BigNumber.from('1');
        beforeEach(async () => {
          await DCAPairSwapHandler.setSwapAmountAccumulator(tokenA.address, swapAmountAccumulator);
          await DCAPairSwapHandler.setSwapAmountDelta(tokenA.address, swap, swapAmountDelta);
        });
        it('calculates correctly the final amount to buy', async () => {
          expect(await DCAPairSwapHandler.swapAmountAccumulator(tokenA.address)).to.equal(swapAmountAccumulator);
          const amountToSwap = await DCAPairSwapHandler.getAmountToSwap(tokenA.address, swap);
          expect(amountToSwap).to.be.lt(swapAmountAccumulator);
          expect(amountToSwap).to.equal(swapAmountAccumulator.add(swapAmountDelta));
        });
      });
      context('and swap delta is not a extreme parameter', () => {
        let swapAmountAccumulator = ethers.constants.MaxUint256.div(2);
        let swapAmountDeltas: BigNumber[] = [];
        beforeEach(async () => {
          await DCAPairSwapHandler.setSwapAmountAccumulator(tokenA.address, swapAmountAccumulator);
          for (let i = 1; i <= 10; i++) {
            swapAmountDeltas.push(BigNumber.from(`${Math.floor(Math.random() * 1000000) - 999999}`));
            await DCAPairSwapHandler.setSwapAmountDelta(tokenA.address, BigNumber.from(i), swapAmountDeltas[i - 1]);
          }
        });
        it('returns reduced amount to swap', async () => {
          for (let i = 1; i <= 10; i++) {
            expect(await DCAPairSwapHandler.swapAmountAccumulator(tokenA.address)).to.equal(swapAmountAccumulator);
            const amountToSwap = swapAmountAccumulator.add(swapAmountDeltas[i - 1]);
            expect(amountToSwap).to.be.lt(swapAmountAccumulator);
            expect(await DCAPairSwapHandler.getAmountToSwap(tokenA.address, i)).to.equal(amountToSwap);
            await DCAPairSwapHandler.setSwapAmountAccumulator(tokenA.address, amountToSwap);
            swapAmountAccumulator = amountToSwap;
          }
        });
      });
    });
  });

  const setOracleData = async ({ ratePerUnitBToA }: { ratePerUnitBToA: BigNumber }) => {
    const tokenBDecimals = BigNumber.from(await tokenB.decimals());
    await staticSlidingOracle.setRate(ratePerUnitBToA, tokenBDecimals);
  };

  const setNextSwapInfo = async ({
    nextSwapToPerform,
    amountToSwapOfTokenA,
    amountToSwapOfTokenB,
    ratePerUnitBToA,
  }: {
    nextSwapToPerform: BigNumber | number | string;
    amountToSwapOfTokenA: BigNumber | number | string;
    amountToSwapOfTokenB: BigNumber | number | string;
    ratePerUnitBToA: BigNumber | number | string;
  }) => {
    nextSwapToPerform = bn.toBN(nextSwapToPerform);
    amountToSwapOfTokenA = bn.toBN(amountToSwapOfTokenA);
    amountToSwapOfTokenB = bn.toBN(amountToSwapOfTokenB);
    ratePerUnitBToA = bn.toBN(ratePerUnitBToA);
    await DCAPairSwapHandler.setPerformedSwaps(nextSwapToPerform.sub(1));
    await DCAPairSwapHandler.setSwapAmountAccumulator(tokenA.address, amountToSwapOfTokenA.div(2));
    await DCAPairSwapHandler.setSwapAmountDelta(tokenA.address, nextSwapToPerform, amountToSwapOfTokenA.div(2));
    await DCAPairSwapHandler.setSwapAmountAccumulator(tokenB.address, amountToSwapOfTokenB.div(2));
    await DCAPairSwapHandler.setSwapAmountDelta(tokenB.address, nextSwapToPerform, amountToSwapOfTokenB.div(2));
    await setOracleData({
      ratePerUnitBToA,
    });
    return calculateSwapDetails(ratePerUnitBToA, amountToSwapOfTokenB, amountToSwapOfTokenA);
  };

  type NextSwapInfo = {
    swapToPerform: BigNumber;
    amountToSwapTokenA: BigNumber;
    amountToSwapTokenB: BigNumber;
    ratePerUnitBToA: BigNumber;
    ratePerUnitAToB: BigNumber;
    tokenAFee: BigNumber;
    tokenBFee: BigNumber;
    amountToBeProvidedBySwapper: BigNumber;
    amountToRewardSwapperWith: BigNumber;
    tokenToBeProvidedBySwapper: string;
    tokenToRewardSwapperWith: string;
  };

  function getNextSwapInfoTest({
    title,
    amountToSwapOfTokenA,
    amountToSwapOfTokenB,
    ratePerUnitBToA,
    threshold,
  }: {
    title: string;
    amountToSwapOfTokenA: BigNumber | number | string;
    amountToSwapOfTokenB: BigNumber | number | string;
    ratePerUnitBToA: BigNumber | number | string;
    threshold?: BigNumber | number;
  }) {
    const nextSwapToPerform = bn.toBN(2);
    amountToSwapOfTokenA = bn.toBN(amountToSwapOfTokenA);
    amountToSwapOfTokenB = bn.toBN(amountToSwapOfTokenB);
    ratePerUnitBToA = bn.toBN(ratePerUnitBToA);
    threshold = bn.toBN(threshold ?? 1);
    let {
      ratePerUnitAToB,
      tokenAFee,
      tokenBFee,
      amountToBeProvidedBySwapper,
      amountToRewardSwapperWith,
      tokenToBeProvidedBySwapper,
      tokenToRewardSwapperWith,
    } = calculateSwapDetails(ratePerUnitBToA, amountToSwapOfTokenB, amountToSwapOfTokenA);

    let nextSwapInfo: NextSwapInfo;
    when(title, () => {
      given(async () => {
        await setNextSwapInfo({
          nextSwapToPerform,
          amountToSwapOfTokenA,
          amountToSwapOfTokenB,
          ratePerUnitBToA,
        });
        nextSwapInfo = await DCAPairSwapHandler.getNextSwapInfo();
      });
      then('swap to perform is current + 1', () => {
        expect(nextSwapInfo.swapToPerform).to.equal(nextSwapToPerform);
      });
      then('amount to swap of token A is correct', () => {
        expect(nextSwapInfo.amountToSwapTokenA).to.equal(amountToSwapOfTokenA);
      });
      then('amount to swap of token B is correct', () => {
        expect(nextSwapInfo.amountToSwapTokenB).to.equal(amountToSwapOfTokenB);
      });
      then('rate of unit b to a is correct', async () => {
        bn.expectToEqualWithThreshold({
          value: nextSwapInfo.ratePerUnitBToA,
          to: ratePerUnitBToA,
          threshold: threshold!,
        });
      });
      then('rate of unit a to b is correct', () => {
        bn.expectToEqualWithThreshold({
          value: nextSwapInfo.ratePerUnitAToB,
          to: ratePerUnitAToB,
          threshold: threshold!,
        });
      });
      then('token a fee is correct', async () => {
        expect(nextSwapInfo.tokenAFee).to.equal(tokenAFee);
      });
      then('token b fee is correct', async () => {
        expect(nextSwapInfo.tokenBFee).to.equal(tokenBFee);
      });
      then('the amount of tokens to be provided by swapper is correct', async () => {
        bn.expectToEqualWithThreshold({
          value: nextSwapInfo.amountToBeProvidedBySwapper,
          to: amountToBeProvidedBySwapper,
          threshold: threshold!,
        });
      });
      then('the amount of tokens to reward swapper with is correct', async () => {
        bn.expectToEqualWithThreshold({
          value: nextSwapInfo.amountToRewardSwapperWith,
          to: amountToRewardSwapperWith,
          threshold: threshold!,
        });
      });
      then('token to be provided by swapper is correct', async () => {
        expect(nextSwapInfo.tokenToBeProvidedBySwapper).to.be.equal(tokenToBeProvidedBySwapper());
      });
      then('token to reward swapper with is correct', async () => {
        expect(nextSwapInfo.tokenToRewardSwapperWith).to.be.equal(tokenToRewardSwapperWith());
      });
    });
  }

  describe('getNextSwapInfo', () => {
    getNextSwapInfoTest({
      title: 'rate per unit is 1:1 and needing token b to be provided externally',
      amountToSwapOfTokenA: utils.parseEther('1.4'),
      amountToSwapOfTokenB: utils.parseEther('1.3'),
      ratePerUnitBToA: utils.parseEther('1'),
    });

    getNextSwapInfoTest({
      title: 'rate per unit is 1:1 and needing token a to be provided externally',
      amountToSwapOfTokenA: utils.parseEther('1'),
      amountToSwapOfTokenB: utils.parseEther('1.3'),
      ratePerUnitBToA: utils.parseEther('1'),
    });

    getNextSwapInfoTest({
      title: 'rate per unit is 1:1 and there is no need to provide tokens externally',
      amountToSwapOfTokenA: utils.parseEther('1'),
      amountToSwapOfTokenB: utils.parseEther('1'),
      ratePerUnitBToA: utils.parseEther('1'),
    });

    getNextSwapInfoTest({
      title: 'rate per unit is 1:2 and needing token b to be provided externally',
      amountToSwapOfTokenA: utils.parseEther('1.4'),
      amountToSwapOfTokenB: utils.parseEther('2.6'),
      ratePerUnitBToA: utils.parseEther('0.5'),
    });

    getNextSwapInfoTest({
      title: 'rate per unit is 1:2 and needing token a to be provided externally',
      amountToSwapOfTokenA: utils.parseEther('1'),
      amountToSwapOfTokenB: utils.parseEther('2.6'),
      ratePerUnitBToA: utils.parseEther('0.5'),
    });

    getNextSwapInfoTest({
      title: 'rate per unit is 1:2 and there is no need to provide tokens externally',
      amountToSwapOfTokenA: utils.parseEther('1'),
      amountToSwapOfTokenB: utils.parseEther('2'),
      ratePerUnitBToA: utils.parseEther('0.5'),
    });

    getNextSwapInfoTest({
      title: 'rate per unit is 3:5 and needing token b to be provided externally',
      amountToSwapOfTokenA: utils.parseEther('1.4'),
      amountToSwapOfTokenB: utils.parseEther('2'),
      ratePerUnitBToA: utils.parseEther('0.6'),
      threshold: 2,
    });

    getNextSwapInfoTest({
      title: 'rate per unit is 3:5 and needing token a to be provided externally',
      amountToSwapOfTokenA: utils.parseEther('1'),
      amountToSwapOfTokenB: utils.parseEther('5'),
      ratePerUnitBToA: utils.parseEther('0.6'),
    });

    // TODO: This requires external stuff because of DUST we must set a possible slippage to avoid not executing internally
    // because of dust ?

    // getNextSwapInfoTest({
    //   title: 'when rate per unit is 3:5 and there is no need to provide tokens externally',
    //   nextSwapToPerform: BigNumber.from('2'),
    //   amountToSwapOfTokenA: utils.parseEther('6'),
    //   amountToSwapOfTokenB: utils.parseEther('10'),
    //   ratePerUnitAToB: utils.parseEther('1.66666666667'),
    //   amountToBeProvidedExternally: utils.parseEther('0'),
    //   tokenToBeProvidedExternally: () => constants.ZERO_ADDRESS
    // });
  });

  const swapTestFailed = ({
    title,
    nextSwapToPerform,
    lastSwapPerformed,
    initialSwapperBalanceTokenA,
    approvedTokenA,
    initialSwapperBalanceTokenB,
    approvedTokenB,
    amountToSwapOfTokenA,
    amountToSwapOfTokenB,
    ratePerUnitBToA,
    initialPairBalanceTokenA,
    initialPairBalanceTokenB,
    reason,
  }: {
    title: string;
    nextSwapToPerform: BigNumber | number | string;
    lastSwapPerformed: () => BigNumber | number | string;
    initialSwapperBalanceTokenA: BigNumber | number | string;
    approvedTokenA: BigNumber | number | string;
    initialSwapperBalanceTokenB: BigNumber | number | string;
    approvedTokenB: BigNumber | number | string;
    amountToSwapOfTokenA: BigNumber | number | string;
    amountToSwapOfTokenB: BigNumber | number | string;
    ratePerUnitBToA: BigNumber | number | string;
    initialPairBalanceTokenA?: BigNumber | number | string;
    initialPairBalanceTokenB?: BigNumber | number | string;
    reason: string;
  }) => {
    nextSwapToPerform = bn.toBN(nextSwapToPerform);
    when(title, () => {
      let swapper: Wallet;
      let swapTx: Promise<TransactionResponse>;
      let staticLastSwapPerformed = lastSwapPerformed();
      given(async () => {
        initialPairBalanceTokenA = initialPairBalanceTokenA ?? BigNumber.from(0);
        initialPairBalanceTokenB = initialPairBalanceTokenB ?? BigNumber.from(0);

        swapper = await (await wallet.generateRandom()).connect(ethers.provider);
        await DCAPairSwapHandler.setLastSwapPerformed(staticLastSwapPerformed);
        await setNextSwapInfo({
          nextSwapToPerform,
          amountToSwapOfTokenA,
          amountToSwapOfTokenB,
          ratePerUnitBToA,
        });
        await tokenA.transfer(swapper.address, initialSwapperBalanceTokenA);
        await tokenB.transfer(swapper.address, initialSwapperBalanceTokenB);
        await tokenA.connect(swapper).approve(DCAPairSwapHandler.address, approvedTokenA, { gasPrice: 0 });
        await tokenB.connect(swapper).approve(DCAPairSwapHandler.address, approvedTokenB, { gasPrice: 0 });
        await tokenA.mint(DCAPairSwapHandler.address, initialPairBalanceTokenA);
        await tokenB.mint(DCAPairSwapHandler.address, initialPairBalanceTokenB);
        swapTx = DCAPairSwapHandler.connect(swapper)['swap()']({ gasPrice: 0 });
        await behaviours.waitForTxAndNotThrow(swapTx);
      });

      then('tx is reverted with reason', async () => {
        await expect(swapTx).to.be.revertedWith(reason);
      });
      then('swapper balance of token A remains the same', async () => {
        expect(await tokenA.balanceOf(await swapper.getAddress())).to.equal(initialSwapperBalanceTokenA);
      });
      then('swapper balance of token B remains the same', async () => {
        expect(await tokenB.balanceOf(await swapper.getAddress())).to.equal(initialSwapperBalanceTokenB);
      });
      then('pair balance of token A remains the same', async () => {
        expect(await tokenA.balanceOf(DCAPairSwapHandler.address)).to.equal(initialPairBalanceTokenA);
      });
      then('pair balance of token B remains the same', async () => {
        expect(await tokenB.balanceOf(DCAPairSwapHandler.address)).to.equal(initialPairBalanceTokenB);
      });
      then('swap was not registered on token a', async () => {
        expect(await DCAPairSwapHandler.swapAmountDelta(tokenA.address, nextSwapToPerform)).to.not.be.equal(0);
      });
      then('swap was not registered on token b', async () => {
        expect(await DCAPairSwapHandler.swapAmountDelta(tokenB.address, nextSwapToPerform)).to.not.be.equal(0);
      });
      then('last swap performed did not increase', async () => {
        expect(await DCAPairSwapHandler.lastSwapPerformed()).to.equal(staticLastSwapPerformed);
      });
      then('performed swaps did not increase', async () => {
        expect(await DCAPairSwapHandler.performedSwaps()).to.equal((nextSwapToPerform as BigNumber).sub(1));
      });
    });
  };

  describe('swap', () => {
    swapTestFailed({
      title: 'last swap was < than swap interval ago',
      lastSwapPerformed: () => moment().unix() + swapInterval,
      nextSwapToPerform: 2,
      initialSwapperBalanceTokenA: utils.parseEther('1'),
      approvedTokenA: utils.parseEther('1'),
      initialSwapperBalanceTokenB: utils.parseEther('1'),
      approvedTokenB: utils.parseEther('1'),
      amountToSwapOfTokenA: utils.parseEther('1'),
      amountToSwapOfTokenB: utils.parseEther('1'),
      ratePerUnitBToA: utils.parseEther('1'),
      reason: 'DCAPair: within swap interval',
    });

    swapTestFailed({
      title: 'external amount of token a to be provided is not approved',
      lastSwapPerformed: () => moment().unix() - swapInterval,
      nextSwapToPerform: 2,
      initialSwapperBalanceTokenA: utils.parseEther('1'),
      approvedTokenA: utils.parseEther('1').sub(1),
      initialSwapperBalanceTokenB: utils.parseEther('0'),
      approvedTokenB: utils.parseEther('0'),
      amountToSwapOfTokenA: utils.parseEther('1'),
      amountToSwapOfTokenB: utils.parseEther('2'),
      ratePerUnitBToA: utils.parseEther('1'),
      initialPairBalanceTokenA: utils.parseEther('2'),
      initialPairBalanceTokenB: utils.parseEther('2'),
      reason: 'ERC20: transfer amount exceeds allowance',
    });

    swapTestFailed({
      title: 'external amount of token a to be provided is approved but swapper does not own',
      lastSwapPerformed: () => moment().unix() - swapInterval,
      nextSwapToPerform: 2,
      initialSwapperBalanceTokenA: utils.parseEther('1').sub(1),
      approvedTokenA: utils.parseEther('1'),
      initialSwapperBalanceTokenB: utils.parseEther('0'),
      approvedTokenB: utils.parseEther('0'),
      amountToSwapOfTokenA: utils.parseEther('1'),
      amountToSwapOfTokenB: utils.parseEther('2'),
      ratePerUnitBToA: utils.parseEther('1'),
      reason: 'ERC20: transfer amount exceeds balance',
    });

    swapTestFailed({
      title: 'external amount of token b to be provided is not approved',
      lastSwapPerformed: () => moment().unix() - swapInterval,
      nextSwapToPerform: 2,
      initialSwapperBalanceTokenA: utils.parseEther('0'),
      approvedTokenA: utils.parseEther('0'),
      initialSwapperBalanceTokenB: utils.parseEther('1'),
      approvedTokenB: utils.parseEther('1').sub(1),
      amountToSwapOfTokenA: utils.parseEther('2'),
      amountToSwapOfTokenB: utils.parseEther('1'),
      ratePerUnitBToA: utils.parseEther('1'),
      initialPairBalanceTokenA: utils.parseEther('2'),
      initialPairBalanceTokenB: utils.parseEther('2'),
      reason: 'ERC20: transfer amount exceeds allowance',
    });

    swapTestFailed({
      title: 'external amount of token b to be provided is not approved',
      lastSwapPerformed: () => moment().unix() - swapInterval,
      nextSwapToPerform: 2,
      initialSwapperBalanceTokenA: utils.parseEther('0'),
      approvedTokenA: utils.parseEther('0'),
      initialSwapperBalanceTokenB: utils.parseEther('1').sub(1),
      approvedTokenB: utils.parseEther('1'),
      amountToSwapOfTokenA: utils.parseEther('2'),
      amountToSwapOfTokenB: utils.parseEther('1'),
      ratePerUnitBToA: utils.parseEther('1'),
      reason: 'ERC20: transfer amount exceeds balance',
    });

    swapTestFailed({
      title: 'external amount of token b to be provided is approved but swapper does not own',
      lastSwapPerformed: () => moment().unix() - swapInterval,
      nextSwapToPerform: 2,
      initialSwapperBalanceTokenA: utils.parseEther('0'),
      approvedTokenA: utils.parseEther('0'),
      initialSwapperBalanceTokenB: utils.parseEther('1').sub(1),
      approvedTokenB: utils.parseEther('1'),
      amountToSwapOfTokenA: utils.parseEther('2'),
      amountToSwapOfTokenB: utils.parseEther('1'),
      ratePerUnitBToA: utils.parseEther('1'),
      reason: 'ERC20: transfer amount exceeds balance',
    });

    swapTestFailed({
      title: 'pair swap handler does not own the amount of token to reward swapper with',
      lastSwapPerformed: () => moment().unix() - swapInterval,
      nextSwapToPerform: 2,
      initialSwapperBalanceTokenA: utils.parseEther('0'),
      approvedTokenA: utils.parseEther('0'),
      initialSwapperBalanceTokenB: utils.parseEther('1'),
      approvedTokenB: utils.parseEther('1'),
      amountToSwapOfTokenA: utils.parseEther('2'),
      amountToSwapOfTokenB: utils.parseEther('1'),
      ratePerUnitBToA: utils.parseEther('1'),
      reason: 'ERC20: transfer amount exceeds balance',
    });

    swapTest({
      title: 'rate per unit is 1:1 and needing token b to be provided externally',
      nextSwapToPerform: 2,
      initialContractTokenABalance: utils.parseEther('100'),
      initialContractTokenBBalance: utils.parseEther('100'),
      amountToSwapOfTokenA: utils.parseEther('1.4'),
      amountToSwapOfTokenB: utils.parseEther('1.3'),
      ratePerUnitBToA: utils.parseEther('1'),
    });

    swapTest({
      title: 'rate per unit is 1:1 and needing token a to be provided externally',
      nextSwapToPerform: 2,
      initialContractTokenABalance: utils.parseEther('100'),
      initialContractTokenBBalance: utils.parseEther('100'),
      amountToSwapOfTokenA: utils.parseEther('1'),
      amountToSwapOfTokenB: utils.parseEther('1.3'),
      ratePerUnitBToA: utils.parseEther('1'),
    });

    swapTest({
      title: 'rate per unit is 1:1 and there is no need to provide tokens externally',
      nextSwapToPerform: 2,
      initialContractTokenABalance: utils.parseEther('100'),
      initialContractTokenBBalance: utils.parseEther('100'),
      amountToSwapOfTokenA: utils.parseEther('1'),
      amountToSwapOfTokenB: utils.parseEther('1'),
      ratePerUnitBToA: utils.parseEther('1'),
    });

    swapTest({
      title: 'rate per unit is 1:2 and needing token b to be provided externally',
      nextSwapToPerform: 2,
      initialContractTokenABalance: utils.parseEther('100'),
      initialContractTokenBBalance: utils.parseEther('100'),
      amountToSwapOfTokenA: utils.parseEther('1.4'),
      amountToSwapOfTokenB: utils.parseEther('2.6'),
      ratePerUnitBToA: utils.parseEther('0.5'),
    });

    swapTest({
      title: 'rate per unit is 1:2 and needing token a to be provided externally',
      nextSwapToPerform: 2,
      initialContractTokenABalance: utils.parseEther('100'),
      initialContractTokenBBalance: utils.parseEther('100'),
      amountToSwapOfTokenA: utils.parseEther('1'),
      amountToSwapOfTokenB: utils.parseEther('2.6'),
      ratePerUnitBToA: utils.parseEther('0.5'),
    });

    swapTest({
      title: 'rate per unit is 1:2 and there is no need to provide tokens externally',
      nextSwapToPerform: 2,
      initialContractTokenABalance: utils.parseEther('100'),
      initialContractTokenBBalance: utils.parseEther('100'),
      amountToSwapOfTokenA: utils.parseEther('1'),
      amountToSwapOfTokenB: utils.parseEther('2'),
      ratePerUnitBToA: utils.parseEther('0.5'),
    });

    swapTest({
      title: 'rate per unit is 3:5 and needing token b to be provided externally',
      nextSwapToPerform: 2,
      initialContractTokenABalance: utils.parseEther('100'),
      initialContractTokenBBalance: utils.parseEther('100'),
      amountToSwapOfTokenA: utils.parseEther('1.4'),
      amountToSwapOfTokenB: utils.parseEther('2'),
      ratePerUnitBToA: utils.parseEther('0.6'),
      threshold: 2,
    });

    swapTest({
      title: 'rate per unit is 3:5 and needing token a to be provided externally',
      nextSwapToPerform: 2,
      initialContractTokenABalance: utils.parseEther('100'),
      initialContractTokenBBalance: utils.parseEther('100'),
      amountToSwapOfTokenA: utils.parseEther('1'),
      amountToSwapOfTokenB: utils.parseEther('5'),
      ratePerUnitBToA: utils.parseEther('0.6'),
    });

    // TODO: This requires external stuff because of DUST we must set a possible slippage to avoid not executing internally
    // because of dust ?

    // swapTest({
    //   title: 'when rate per unit is 3:5 and there is no need to provide tokens externally',
    //   nextSwapToPerform: 2,
    //   amountToSwapOfTokenA: utils.parseEther('6'),
    //   amountToSwapOfTokenB: utils.parseEther('10'),
    //   ratePerUnitBToA: utils.parseEther('0.600000000024'),
    //   ratePerUnitAToB: utils.parseEther('1.66666666667'),
    //   amountToBeProvidedExternally: 0,
    //   tokenToBeProvidedExternally: () => constants.ZERO_ADDRESS,
    // });
  });

  describe('flash swap', () => {
    const BYTES = ethers.utils.randomBytes(5);
    const [CALLEE_TOKEN_A_INITIAL_BALANCE, CALLEE_TOKEN_B_INITIAL_BALANCE] = [utils.parseEther('2'), utils.parseEther('2')];
    const [PAIR_TOKEN_A_INITIAL_BALANCE, PAIR_TOKEN_B_INITIAL_BALANCE] = [utils.parseEther('2'), utils.parseEther('2')];
    let DCAPairSwapCallee: Contract;
    let amountToBeProvidedBySwapper: BigNumber, amountToRewardSwapperWith: BigNumber, tokenAFee: BigNumber, tokenBFee: BigNumber;

    given(async () => {
      const DCAPairSwapCalleeContract = await ethers.getContractFactory('contracts/mocks/DCAPairSwapCallee.sol:DCAPairSwapCalleeMock');
      DCAPairSwapCallee = await DCAPairSwapCalleeContract.deploy();
      await tokenA.mint(DCAPairSwapCallee.address, CALLEE_TOKEN_A_INITIAL_BALANCE);
      await tokenB.mint(DCAPairSwapCallee.address, CALLEE_TOKEN_B_INITIAL_BALANCE);
      await tokenA.mint(DCAPairSwapHandler.address, PAIR_TOKEN_A_INITIAL_BALANCE);
      await tokenB.mint(DCAPairSwapHandler.address, PAIR_TOKEN_B_INITIAL_BALANCE);
      ({ amountToBeProvidedBySwapper, amountToRewardSwapperWith, tokenAFee, tokenBFee } = await setNextSwapInfo({
        nextSwapToPerform: 2,
        amountToSwapOfTokenA: utils.parseEther('2'),
        amountToSwapOfTokenB: utils.parseEther('1'),
        ratePerUnitBToA: utils.parseEther('1'),
      }));
    });

    when('flash swaps are used', () => {
      given(async () => {
        await DCAPairSwapHandler['swap(address,bytes)'](DCAPairSwapCallee.address, BYTES);
      });

      then('callee is called', async () => {
        const { pair, sender, rewardToken, rewardAmount, tokenToProvide, amountToProvide, data } = await DCAPairSwapCallee.getLastCall();
        expect(pair).to.equal(DCAPairSwapHandler.address);
        expect(sender).to.equal(owner.address);
        expect(rewardToken).to.equal(tokenA.address);
        expect(rewardAmount).to.equal(amountToRewardSwapperWith);
        expect(tokenToProvide).to.equal(tokenB.address);
        expect(amountToProvide).to.equal(amountToBeProvidedBySwapper);
        expect(data).to.equal(ethers.utils.hexlify(BYTES));
      });

      then('callee balance is modified correctly', async () => {
        const calleeTokenABalance = await tokenA.balanceOf(DCAPairSwapCallee.address);
        const calleeTokenBBalance = await tokenB.balanceOf(DCAPairSwapCallee.address);

        expect(calleeTokenABalance).to.equal(CALLEE_TOKEN_A_INITIAL_BALANCE.add(amountToRewardSwapperWith));
        expect(calleeTokenBBalance).to.equal(CALLEE_TOKEN_B_INITIAL_BALANCE.sub(amountToBeProvidedBySwapper));
      });

      then('pair balance is modified correctly', async () => {
        const pairTokenABalance = await tokenA.balanceOf(DCAPairSwapHandler.address);
        const pairTokenBBalance = await tokenB.balanceOf(DCAPairSwapHandler.address);

        expect(pairTokenABalance).to.equal(PAIR_TOKEN_A_INITIAL_BALANCE.sub(amountToRewardSwapperWith).sub(tokenAFee));
        expect(pairTokenBBalance).to.equal(PAIR_TOKEN_B_INITIAL_BALANCE.add(amountToBeProvidedBySwapper).sub(tokenBFee));
      });
    });

    when('flash swaps are used but amount is not returned', () => {
      let tx: Promise<TransactionResponse>;

      given(async () => {
        await DCAPairSwapCallee.dontProvideTokens();
        tx = DCAPairSwapHandler['swap(address,bytes)'](DCAPairSwapCallee.address, BYTES);
        await behaviours.waitForTxAndNotThrow(tx);
      });

      then('tx is reverted', async () => {
        await expect(tx).to.be.revertedWith('DCAPair: callee did not provide the expected liquidity');
      });

      then('callee state is not modified', async () => {
        const wasCalled = await DCAPairSwapCallee.wasThereACall();
        expect(wasCalled).to.be.false;
      });

      then('callee balance is not modified', async () => {
        const calleeTokenABalance = await tokenA.balanceOf(DCAPairSwapCallee.address);
        const calleeTokenBBalance = await tokenB.balanceOf(DCAPairSwapCallee.address);

        expect(calleeTokenABalance).to.equal(CALLEE_TOKEN_A_INITIAL_BALANCE);
        expect(calleeTokenBBalance).to.equal(CALLEE_TOKEN_B_INITIAL_BALANCE);
      });

      then('pair balance is not modified', async () => {
        const pairTokenABalance = await tokenA.balanceOf(DCAPairSwapHandler.address);
        const pairTokenBBalance = await tokenB.balanceOf(DCAPairSwapHandler.address);

        expect(pairTokenABalance).to.equal(PAIR_TOKEN_A_INITIAL_BALANCE);
        expect(pairTokenBBalance).to.equal(PAIR_TOKEN_B_INITIAL_BALANCE);
      });
    });
  });

  function swapTest({
    title,
    nextSwapToPerform,
    initialContractTokenABalance,
    initialContractTokenBBalance,
    amountToSwapOfTokenA,
    amountToSwapOfTokenB,
    ratePerUnitBToA,
    threshold,
  }: {
    title: string;
    nextSwapToPerform: BigNumber | number | string;
    initialContractTokenABalance: BigNumber | number | string;
    initialContractTokenBBalance: BigNumber | number | string;
    amountToSwapOfTokenA: BigNumber | number | string;
    amountToSwapOfTokenB: BigNumber | number | string;
    ratePerUnitBToA: BigNumber | number | string;
    threshold?: BigNumber | number;
  }) {
    nextSwapToPerform = bn.toBN(nextSwapToPerform);
    initialContractTokenABalance = bn.toBN(initialContractTokenABalance);
    initialContractTokenBBalance = bn.toBN(initialContractTokenBBalance);
    amountToSwapOfTokenA = bn.toBN(amountToSwapOfTokenA);
    amountToSwapOfTokenB = bn.toBN(amountToSwapOfTokenB);
    ratePerUnitBToA = bn.toBN(ratePerUnitBToA);
    threshold = bn.toBN(threshold ?? 1);
    let {
      ratePerUnitAToB,
      tokenAFee,
      tokenBFee,
      amountToBeProvidedBySwapper,
      amountToRewardSwapperWith,
      tokenToBeProvidedBySwapper,
      tokenToRewardSwapperWith,
    } = calculateSwapDetails(ratePerUnitBToA, amountToSwapOfTokenB, amountToSwapOfTokenA);
    let initialSwapperTokenABalance: BigNumber;
    let initialSwapperTokenBBalance: BigNumber;
    let initialLastSwapPerformed: BigNumber;
    let swapTx: TransactionResponse;

    when(title, () => {
      given(async () => {
        await setNextSwapInfo({
          nextSwapToPerform,
          amountToSwapOfTokenA,
          amountToSwapOfTokenB,
          ratePerUnitBToA,
        });
        await tokenA.transfer(DCAPairSwapHandler.address, initialContractTokenABalance);
        await tokenB.transfer(DCAPairSwapHandler.address, initialContractTokenBBalance);
        initialSwapperTokenABalance = await tokenA.balanceOf(owner.address);
        initialSwapperTokenBBalance = await tokenB.balanceOf(owner.address);
        initialLastSwapPerformed = await DCAPairSwapHandler.lastSwapPerformed();
        if (tokenToBeProvidedBySwapper() === tokenA.address) {
          await tokenA.approve(DCAPairSwapHandler.address, (amountToBeProvidedBySwapper as BigNumber).add(threshold!));
        } else {
          await tokenB.approve(DCAPairSwapHandler.address, (amountToBeProvidedBySwapper as BigNumber).add(threshold!));
        }
<<<<<<< HEAD
        swapTx = DCAPairSwapHandler['swap()']();
      });
      then('tx is not reverted', async () => {
        await expect(swapTx).to.not.be.reverted;
=======
        swapTx = await DCAPairSwapHandler.swap();
>>>>>>> 7ccd9d4d
      });
      then('token to be provided by swapper needed is provided', async () => {
        if (!tokenToBeProvidedBySwapper) {
          bn.expectToEqualWithThreshold({
            value: await tokenA.balanceOf(DCAPairSwapHandler.address),
            to: (initialContractTokenABalance as BigNumber).sub(tokenAFee),
            threshold: threshold!,
          });
          bn.expectToEqualWithThreshold({
            value: await tokenB.balanceOf(DCAPairSwapHandler.address),
            to: (initialContractTokenBBalance as BigNumber).sub(tokenBFee),
            threshold: threshold!,
          });
        } else if (tokenToBeProvidedBySwapper() === tokenA.address) {
          bn.expectToEqualWithThreshold({
            value: (await tokenA.balanceOf(DCAPairSwapHandler.address)).add(tokenAFee),
            to: (initialContractTokenABalance as BigNumber).add(amountToBeProvidedBySwapper),
            threshold: threshold!,
          });
        } else if (tokenToBeProvidedBySwapper() === tokenB.address) {
          bn.expectToEqualWithThreshold({
            value: (await tokenB.balanceOf(DCAPairSwapHandler.address)).add(tokenBFee),
            to: (initialContractTokenBBalance as BigNumber).add(amountToBeProvidedBySwapper),
            threshold: threshold!,
          });
        }
      });
      then('token to be provided by swapper is taken from swapper', async () => {
        if (!tokenToBeProvidedBySwapper) {
          bn.expectToEqualWithThreshold({
            value: await tokenA.balanceOf(owner.address),
            to: initialSwapperTokenABalance,
            threshold: constants.ZERO,
          });
          bn.expectToEqualWithThreshold({
            value: await tokenB.balanceOf(owner.address),
            to: initialSwapperTokenBBalance,
            threshold: constants.ZERO,
          });
        } else if (tokenToBeProvidedBySwapper() === tokenA.address) {
          bn.expectToEqualWithThreshold({
            value: await tokenA.balanceOf(owner.address),
            to: initialSwapperTokenABalance.sub(amountToBeProvidedBySwapper),
            threshold: threshold!,
          });
        } else if (tokenToBeProvidedBySwapper() === tokenB.address) {
          bn.expectToEqualWithThreshold({
            value: await tokenB.balanceOf(owner.address),
            to: initialSwapperTokenBBalance.sub(amountToBeProvidedBySwapper),
            threshold: threshold!,
          });
        }
      });
      then('token to reward the swapper with is taken from the pair', async () => {
        if (!tokenToRewardSwapperWith) {
          bn.expectToEqualWithThreshold({
            value: await tokenA.balanceOf(DCAPairSwapHandler.address),
            to: (initialContractTokenABalance as BigNumber).sub(tokenAFee),
            threshold: threshold!,
          });
          bn.expectToEqualWithThreshold({
            value: await tokenB.balanceOf(DCAPairSwapHandler.address),
            to: (initialContractTokenBBalance as BigNumber).sub(tokenBFee),
            threshold: threshold!,
          });
        } else if (tokenToRewardSwapperWith() === tokenA.address) {
          bn.expectToEqualWithThreshold({
            value: (await tokenA.balanceOf(DCAPairSwapHandler.address)).add(tokenAFee),
            to: (initialContractTokenABalance as BigNumber).sub(amountToRewardSwapperWith),
            threshold: threshold!,
          });
        } else if (tokenToRewardSwapperWith() === tokenB.address) {
          bn.expectToEqualWithThreshold({
            value: (await tokenB.balanceOf(DCAPairSwapHandler.address)).add(tokenBFee),
            to: (initialContractTokenBBalance as BigNumber).sub(amountToRewardSwapperWith),
            threshold: threshold!,
          });
        }
      });
      then('token to reward the swapper (+ fee) is sent to the swapper', async () => {
        if (!tokenToRewardSwapperWith) {
          bn.expectToEqualWithThreshold({
            value: await tokenA.balanceOf(owner.address),
            to: initialSwapperTokenABalance,
            threshold: constants.ZERO,
          });
          bn.expectToEqualWithThreshold({
            value: await tokenB.balanceOf(owner.address),
            to: initialSwapperTokenBBalance,
            threshold: constants.ZERO,
          });
        } else if (tokenToRewardSwapperWith() === tokenA.address) {
          bn.expectToEqualWithThreshold({
            value: await tokenA.balanceOf(owner.address),
            to: initialSwapperTokenABalance.add(amountToRewardSwapperWith),
            threshold: threshold!,
          });
        } else if (tokenToRewardSwapperWith() === tokenB.address) {
          bn.expectToEqualWithThreshold({
            value: await tokenB.balanceOf(owner.address),
            to: initialSwapperTokenBBalance.add(amountToRewardSwapperWith),
            threshold: threshold!,
          });
        }
      });
      then('register swaps from tokenA to tokenB with correct information', async () => {
        const accumRatesPerUnit = await DCAPairSwapHandler.accumRatesPerUnit(tokenA.address, nextSwapToPerform);
        expect(await DCAPairSwapHandler.swapAmountAccumulator(tokenA.address)).to.equal(amountToSwapOfTokenA);
        expect(accumRatesPerUnit[0]).to.not.equal(0);
        expect(accumRatesPerUnit[0]).to.equal(ratePerUnitAToB);
      });
      then('register swaps from tokenB to tokenA with correct information', async () => {
        const accumRatesPerUnit = await DCAPairSwapHandler.accumRatesPerUnit(tokenB.address, nextSwapToPerform);
        expect(await DCAPairSwapHandler.swapAmountAccumulator(tokenB.address)).to.equal(amountToSwapOfTokenB);
        expect(accumRatesPerUnit[0]).to.equal(ratePerUnitBToA);
      });
      then('sends token a fee correctly to fee recipient', async () => {
        expect(await tokenA.balanceOf(feeRecipient.address)).to.equal(tokenAFee);
      });
      then('sends token b fee correctly to fee recipient', async () => {
        expect(await tokenB.balanceOf(feeRecipient.address)).to.equal(tokenBFee);
      });
      then('updates performed swaps', async () => {
        expect(await DCAPairSwapHandler.performedSwaps()).to.equal(nextSwapToPerform);
      });
      then('updates last swap performend timestamp', async () => {
        expect(await DCAPairSwapHandler.lastSwapPerformed()).to.be.gt(initialLastSwapPerformed);
      });
      then('emits event with correct information', async () => {
        const nextSwapInformation = (await readArgFromEvent(swapTx, 'Swapped', '_nextSwapInformation')) as NextSwapInfo;
        expect(nextSwapInformation.swapToPerform).to.equal(nextSwapToPerform);
        bn.expectToEqualWithThreshold({
          value: nextSwapInformation.amountToSwapTokenA,
          to: amountToSwapOfTokenA,
          threshold: threshold!,
        });
        bn.expectToEqualWithThreshold({
          value: nextSwapInformation.amountToSwapTokenB,
          to: amountToSwapOfTokenB,
          threshold: threshold!,
        });
        bn.expectToEqualWithThreshold({
          value: nextSwapInformation.ratePerUnitBToA,
          to: ratePerUnitBToA,
          threshold: threshold!,
        });
        bn.expectToEqualWithThreshold({
          value: nextSwapInformation.ratePerUnitAToB,
          to: ratePerUnitAToB,
          threshold: threshold!,
        });
        bn.expectToEqualWithThreshold({
          value: nextSwapInformation.tokenAFee,
          to: tokenAFee,
          threshold: threshold!,
        });
        bn.expectToEqualWithThreshold({
          value: nextSwapInformation.tokenBFee,
          to: tokenBFee,
          threshold: threshold!,
        });
        bn.expectToEqualWithThreshold({
          value: nextSwapInformation.amountToBeProvidedBySwapper,
          to: amountToBeProvidedBySwapper,
          threshold: threshold!,
        });
        bn.expectToEqualWithThreshold({
          value: nextSwapInformation.amountToRewardSwapperWith,
          to: amountToRewardSwapperWith,
          threshold: threshold!,
        });
        if (!tokenToBeProvidedBySwapper) {
          expect(nextSwapInformation.tokenToBeProvidedBySwapper).to.equal(constants.ZERO_ADDRESS);
          expect(nextSwapInformation.tokenToRewardSwapperWith).to.equal(constants.ZERO_ADDRESS);
        } else {
          expect(nextSwapInformation.tokenToBeProvidedBySwapper).to.equal(tokenToBeProvidedBySwapper());
          expect(nextSwapInformation.tokenToRewardSwapperWith).to.equal(tokenToRewardSwapperWith!());
        }
      });
    });
  }

  function calculateSwapDetails(ratePerUnitBToA: BigNumber, amountToSwapOfTokenB: BigNumber, amountToSwapOfTokenA: BigNumber) {
    let ratePerUnitAToB: BigNumber;
    let tokenAFee: BigNumber;
    let tokenBFee: BigNumber;
    let amountToBeProvidedBySwapper: BigNumber;
    let amountToRewardSwapperWith: BigNumber;
    let tokenToBeProvidedBySwapper: () => string;
    let tokenToRewardSwapperWith: () => string;

    const magnitude = BigNumber.from(10).pow(18);
    ratePerUnitAToB = magnitude.pow(2).div(ratePerUnitBToA);
    const amountToSwapBInA = amountToSwapOfTokenB.mul(ratePerUnitBToA).div(magnitude);
    if (amountToSwapBInA.eq(amountToSwapOfTokenA)) {
      tokenToBeProvidedBySwapper = () => constants.ZERO_ADDRESS;
      tokenToRewardSwapperWith = () => constants.ZERO_ADDRESS;
      amountToBeProvidedBySwapper = bn.toBN(0);
      amountToRewardSwapperWith = bn.toBN(0);
    } else if (amountToSwapBInA.gt(amountToSwapOfTokenA)) {
      tokenToBeProvidedBySwapper = () => tokenA.address;
      tokenToRewardSwapperWith = () => tokenB.address;
      amountToBeProvidedBySwapper = amountToSwapBInA.sub(amountToSwapOfTokenA);
      const amountToBeProvidedInB = amountToBeProvidedBySwapper.mul(ratePerUnitAToB).div(magnitude);
      amountToRewardSwapperWith = amountToBeProvidedInB.add(APPLY_FEE(amountToBeProvidedInB));
    } else {
      tokenToBeProvidedBySwapper = () => tokenB.address;
      tokenToRewardSwapperWith = () => tokenA.address;
      const amountToSwapAInB = amountToSwapOfTokenA.mul(ratePerUnitAToB).div(magnitude);
      amountToBeProvidedBySwapper = amountToSwapAInB.sub(amountToSwapOfTokenB);
      const amountToBeProvidedInA = amountToBeProvidedBySwapper.mul(ratePerUnitBToA).div(magnitude);
      amountToRewardSwapperWith = amountToBeProvidedInA.add(APPLY_FEE(amountToBeProvidedInA));
    }
    tokenAFee = APPLY_FEE(amountToSwapOfTokenA);
    tokenBFee = APPLY_FEE(amountToSwapOfTokenB);
    return {
      ratePerUnitAToB,
      tokenAFee,
      tokenBFee,
      amountToBeProvidedBySwapper,
      amountToRewardSwapperWith,
      tokenToBeProvidedBySwapper,
      tokenToRewardSwapperWith,
    };
  }
});<|MERGE_RESOLUTION|>--- conflicted
+++ resolved
@@ -1032,14 +1032,7 @@
         } else {
           await tokenB.approve(DCAPairSwapHandler.address, (amountToBeProvidedBySwapper as BigNumber).add(threshold!));
         }
-<<<<<<< HEAD
-        swapTx = DCAPairSwapHandler['swap()']();
-      });
-      then('tx is not reverted', async () => {
-        await expect(swapTx).to.not.be.reverted;
-=======
-        swapTx = await DCAPairSwapHandler.swap();
->>>>>>> 7ccd9d4d
+        swapTx = await DCAPairSwapHandler['swap()']();
       });
       then('token to be provided by swapper needed is provided', async () => {
         if (!tokenToBeProvidedBySwapper) {
