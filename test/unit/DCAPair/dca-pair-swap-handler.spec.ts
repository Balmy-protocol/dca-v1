--- conflicted
+++ resolved
@@ -420,16 +420,10 @@
           await DCAPairSwapHandler.setPerformedSwaps(SWAP_INTERVAL_2, nextSwapToPerform);
         });
         then('returns correct next swaps to perform info', async () => {
-<<<<<<< HEAD
-          expect(await DCAPairSwapHandler.getNextSwapsToPerform()).to.eql([
-            [SWAP_INTERVAL_2, nextSwapToPerform + 1],
-            [0, 0],
-=======
           const { swaps, amount } = await getSwapsToPerform();
           expect(swaps).to.be.eql([
             { interval: SWAP_INTERVAL_2, nextSwap: nextSwapToPerform + 1 },
             { interval: 0, nextSwap: 0 },
->>>>>>> 0fd4af8f
           ]);
           expect(amount).to.be.eql(1);
         });
@@ -474,13 +468,9 @@
   });
 
   function doesSwapNeedToBeExecuted(nextSwapContext: NextSwapInformationContext): boolean {
-<<<<<<< HEAD
-    return (nextSwapContext.lastSwapPerformedAt ?? 0) <= moment().unix() - nextSwapContext.interval;
-=======
     return (
       Math.floor((nextSwapContext.lastSwapPerformedAt ?? 0) / nextSwapContext.interval) < Math.floor(moment().unix() / nextSwapContext.interval)
     );
->>>>>>> 0fd4af8f
   }
 
   function getNextSwapInfoTest({
@@ -510,23 +500,11 @@
       given(async () => {
         if (context) await context();
         totalAmountToSwapOfTokenA = toBN(
-<<<<<<< HEAD
-          nextSwapContext
-            .map((swapContext) => (doesSwapNeedToBeExecuted(swapContext) ? swapContext.amountToSwapOfTokenA : 0))
-            .reduce((a, b) => a + b, 0),
-          tokenA
-        );
-        totalAmountToSwapOfTokenB = toBN(
-          nextSwapContext
-            .map((swapContext) => (doesSwapNeedToBeExecuted(swapContext) ? swapContext.amountToSwapOfTokenB : 0))
-            .reduce((a, b) => a + b, 0),
-=======
           sumAmountFromContext(nextSwapContext, (swapContext) => swapContext.amountToSwapOfTokenA),
           tokenA
         );
         totalAmountToSwapOfTokenB = toBN(
           sumAmountFromContext(nextSwapContext, (swapContext) => swapContext.amountToSwapOfTokenB),
->>>>>>> 0fd4af8f
           tokenB
         );
         ratePerUnitBToA = toBN(ratePerUnitBToA, tokenA);
@@ -551,24 +529,12 @@
         nextSwapInfo = await DCAPairSwapHandler.getNextSwapInfo();
       });
       then('swaps to perform are correct', () => {
-<<<<<<< HEAD
-        const parsedNextSwaps = nextSwapContext.map((_) => [0, 0]);
-        let usedIdex = 0;
-        nextSwapContext.map((nextSwap) => {
-          if (doesSwapNeedToBeExecuted(nextSwap)) {
-            parsedNextSwaps[usedIdex] = [nextSwap.interval, nextSwap.nextSwapToPerform];
-            usedIdex++;
-          }
-        });
-        expect(nextSwapInfo.swapsToPerform).to.eql(parsedNextSwaps);
-=======
         const parsedNextSwaps = nextSwapContext
           .filter((nextSwap) => doesSwapNeedToBeExecuted(nextSwap))
           .map(({ interval, nextSwapToPerform }) => [interval, nextSwapToPerform]);
         const fill = new Array(nextSwapContext.length - parsedNextSwaps.length).fill([0, 0]);
         expect(nextSwapInfo.swapsToPerform).to.eql(parsedNextSwaps.concat(fill));
         expect(nextSwapInfo.amountOfSwaps).to.eql(parsedNextSwaps.length);
->>>>>>> 0fd4af8f
       });
       then('amount to swap of token A is correct', () => {
         expect(nextSwapInfo.amountToSwapTokenA).to.equal(totalAmountToSwapOfTokenA);
@@ -662,12 +628,8 @@
 
   describe('getNextSwapInfo', () => {
     getNextSwapInfoTest({
-<<<<<<< HEAD
-      title: 'there is only one interval and its not executable',
-=======
       title: 'there are two intervals and they are not executable',
       context: () => DCAGlobalParameters.addSwapIntervalsToAllowedList([SWAP_INTERVAL_2], ['Every 2 days']),
->>>>>>> 0fd4af8f
       nextSwapContext: [
         {
           interval: SWAP_INTERVAL,
@@ -676,8 +638,6 @@
           amountToSwapOfTokenA: 1.4,
           amountToSwapOfTokenB: 1.3,
         },
-<<<<<<< HEAD
-=======
         {
           interval: SWAP_INTERVAL_2,
           lastSwapPerformedAt: moment().unix(),
@@ -685,86 +645,40 @@
           amountToSwapOfTokenA: 1.4,
           amountToSwapOfTokenB: 1.3,
         },
->>>>>>> 0fd4af8f
       ],
       ratePerUnitBToA: 1,
     });
 
     getNextSwapInfoTest({
-<<<<<<< HEAD
-      title: 'there are two intervals and its not executable',
-      context: () => DCAGlobalParameters.addSwapIntervalsToAllowedList([SWAP_INTERVAL_2], ['Every 2 days']),
-      nextSwapContext: [
-        {
-          interval: SWAP_INTERVAL,
-          lastSwapPerformedAt: moment().unix(),
-=======
       title: 'the only interval is executable, rate per unit is 1:1 and needing token b to be provided externally',
       nextSwapContext: [
         {
           interval: SWAP_INTERVAL,
           lastSwapPerformedAt: moment().unix() - SWAP_INTERVAL,
->>>>>>> 0fd4af8f
           nextSwapToPerform: 2,
           amountToSwapOfTokenA: 1.4,
           amountToSwapOfTokenB: 1.3,
         },
-<<<<<<< HEAD
-        {
-          interval: SWAP_INTERVAL_2,
-          lastSwapPerformedAt: moment().unix(),
-          nextSwapToPerform: 3,
-          amountToSwapOfTokenA: 1.4,
+      ],
+      ratePerUnitBToA: 1,
+    });
+
+    getNextSwapInfoTest({
+      title: 'the only interval is executable, rate per unit is 1:1 and needing token a to be provided externally',
+      nextSwapContext: [
+        {
+          interval: SWAP_INTERVAL,
+          lastSwapPerformedAt: moment().unix() - SWAP_INTERVAL,
+          nextSwapToPerform: 2,
+          amountToSwapOfTokenA: 1,
           amountToSwapOfTokenB: 1.3,
         },
-=======
->>>>>>> 0fd4af8f
       ],
       ratePerUnitBToA: 1,
     });
 
     getNextSwapInfoTest({
-<<<<<<< HEAD
-      title: 'the only interval its executable, rate per unit is 1:1 and needing token b to be provided externally',
-=======
-      title: 'the only interval is executable, rate per unit is 1:1 and needing token a to be provided externally',
->>>>>>> 0fd4af8f
-      nextSwapContext: [
-        {
-          interval: SWAP_INTERVAL,
-          lastSwapPerformedAt: moment().unix() - SWAP_INTERVAL,
-          nextSwapToPerform: 2,
-<<<<<<< HEAD
-          amountToSwapOfTokenA: 1.4,
-=======
-          amountToSwapOfTokenA: 1,
->>>>>>> 0fd4af8f
-          amountToSwapOfTokenB: 1.3,
-        },
-      ],
-      ratePerUnitBToA: 1,
-    });
-
-    getNextSwapInfoTest({
-<<<<<<< HEAD
-      title: 'the only interval its executable, rate per unit is 1:1 and needing token a to be provided externally',
-      nextSwapContext: [
-        {
-          interval: SWAP_INTERVAL,
-          lastSwapPerformedAt: moment().unix() - SWAP_INTERVAL,
-          nextSwapToPerform: 2,
-          amountToSwapOfTokenA: 1,
-          amountToSwapOfTokenB: 1.3,
-        },
-      ],
-      ratePerUnitBToA: 1,
-    });
-
-    getNextSwapInfoTest({
-      title: 'the only interval its executable, rate per unit is 1:1 and there is no need to provide tokens externally',
-=======
       title: 'the only interval is executable, rate per unit is 1:1 and there is no need to provide tokens externally',
->>>>>>> 0fd4af8f
       nextSwapContext: [
         {
           interval: SWAP_INTERVAL,
@@ -775,47 +689,15 @@
         },
       ],
       ratePerUnitBToA: 1,
-<<<<<<< HEAD
-    });
-
-    getNextSwapInfoTest({
-      title: 'the only interval its executable, rate per unit is 1:2 and needing token b to be provided externally',
-      nextSwapContext: [
-        {
-          interval: SWAP_INTERVAL,
-          lastSwapPerformedAt: moment().unix() - SWAP_INTERVAL,
-          nextSwapToPerform: 2,
-          amountToSwapOfTokenA: 1.4,
-          amountToSwapOfTokenB: 2.6,
-        },
-      ],
-      ratePerUnitBToA: 0.5,
-    });
-
-    getNextSwapInfoTest({
-      title: 'the only interval its executable, rate per unit is 1:2 and needing token a to be provided externally',
-=======
     });
 
     getNextSwapInfoTest({
       title: 'the only interval is executable, rate per unit is 3:5 and needing token b to be provided externally',
->>>>>>> 0fd4af8f
-      nextSwapContext: [
-        {
-          interval: SWAP_INTERVAL,
-          lastSwapPerformedAt: moment().unix() - SWAP_INTERVAL,
-          nextSwapToPerform: 2,
-<<<<<<< HEAD
-          amountToSwapOfTokenA: 1,
-          amountToSwapOfTokenB: 2.6,
-        },
-      ],
-      ratePerUnitBToA: 0.5,
-    });
-
-    getNextSwapInfoTest({
-      title: 'the only interval its executable, rate per unit is 1:2 and there is no need to provide tokens externally',
-=======
+      nextSwapContext: [
+        {
+          interval: SWAP_INTERVAL,
+          lastSwapPerformedAt: moment().unix() - SWAP_INTERVAL,
+          nextSwapToPerform: 2,
           amountToSwapOfTokenA: 1.4,
           amountToSwapOfTokenB: 2,
         },
@@ -826,16 +708,12 @@
 
     getNextSwapInfoTest({
       title: 'the only interval is executable, rate per unit is 3:5 and needing token a to be provided externally',
->>>>>>> 0fd4af8f
-      nextSwapContext: [
-        {
-          interval: SWAP_INTERVAL,
-          lastSwapPerformedAt: moment().unix() - SWAP_INTERVAL,
-          nextSwapToPerform: 2,
-          amountToSwapOfTokenA: 1,
-<<<<<<< HEAD
-          amountToSwapOfTokenB: 2,
-=======
+      nextSwapContext: [
+        {
+          interval: SWAP_INTERVAL,
+          lastSwapPerformedAt: moment().unix() - SWAP_INTERVAL,
+          nextSwapToPerform: 2,
+          amountToSwapOfTokenA: 1,
           amountToSwapOfTokenB: 5,
         },
       ],
@@ -859,46 +737,18 @@
           nextSwapToPerform: 8,
           amountToSwapOfTokenA: 1.4,
           amountToSwapOfTokenB: 2.6,
->>>>>>> 0fd4af8f
         },
       ],
       ratePerUnitBToA: 0.5,
     });
 
     getNextSwapInfoTest({
-<<<<<<< HEAD
-      title: 'the only interval its executable, rate per unit is 3:5 and needing token b to be provided externally',
-=======
       title: 'one of two intervals is executable, rate per unit is 1:2 and needing token a to be provided externally',
       context: () => DCAGlobalParameters.addSwapIntervalsToAllowedList([SWAP_INTERVAL_2], ['Every 2 days']),
->>>>>>> 0fd4af8f
-      nextSwapContext: [
-        {
-          interval: SWAP_INTERVAL,
-          lastSwapPerformedAt: moment().unix() - SWAP_INTERVAL,
-<<<<<<< HEAD
-          nextSwapToPerform: 2,
-          amountToSwapOfTokenA: 1.4,
-          amountToSwapOfTokenB: 2,
-        },
-      ],
-      ratePerUnitBToA: 0.6,
-      threshold: 2,
-    });
-
-    getNextSwapInfoTest({
-      title: 'the only interval its executable, rate per unit is 3:5 and needing token a to be provided externally',
-      nextSwapContext: [
-        {
-          interval: SWAP_INTERVAL,
-          lastSwapPerformedAt: moment().unix() - SWAP_INTERVAL,
-          nextSwapToPerform: 2,
-          amountToSwapOfTokenA: 1,
-          amountToSwapOfTokenB: 5,
-        },
-      ],
-      ratePerUnitBToA: 0.6,
-=======
+      nextSwapContext: [
+        {
+          interval: SWAP_INTERVAL,
+          lastSwapPerformedAt: moment().unix() - SWAP_INTERVAL,
           nextSwapToPerform: 3,
           amountToSwapOfTokenA: 1,
           amountToSwapOfTokenB: 2.6,
@@ -934,7 +784,6 @@
         },
       ],
       ratePerUnitBToA: 0.5,
->>>>>>> 0fd4af8f
     });
 
     getNextSwapInfoTest({
@@ -1240,23 +1089,11 @@
         initialSwapperBalanceTokenA = toBN(initialSwapperBalanceTokenA, tokenA);
         initialSwapperBalanceTokenB = toBN(initialSwapperBalanceTokenB, tokenB);
         totalAmountToSwapOfTokenA = toBN(
-<<<<<<< HEAD
-          nextSwapContext
-            .map((swapContext) => (doesSwapNeedToBeExecuted(swapContext) ? swapContext.amountToSwapOfTokenA : 0))
-            .reduce((a, b) => a + b, 0),
-          tokenA
-        );
-        totalAmountToSwapOfTokenB = toBN(
-          nextSwapContext
-            .map((swapContext) => (doesSwapNeedToBeExecuted(swapContext) ? swapContext.amountToSwapOfTokenB : 0))
-            .reduce((a, b) => a + b, 0),
-=======
           sumAmountFromContext(nextSwapContext, (swapContext) => swapContext.amountToSwapOfTokenA),
           tokenA
         );
         totalAmountToSwapOfTokenB = toBN(
           sumAmountFromContext(nextSwapContext, (swapContext) => swapContext.amountToSwapOfTokenB),
->>>>>>> 0fd4af8f
           tokenB
         );
         initialPairBalanceTokenA = initialPairBalanceTokenA !== undefined ? toBN(initialPairBalanceTokenA, tokenA) : totalAmountToSwapOfTokenA;
@@ -1296,7 +1133,6 @@
       });
       then('swap was not registered on token a', async () => {
         for (let i = 0; i < nextSwapContext.length; i++) {
-<<<<<<< HEAD
           if (nextSwapContext[i].amountToSwapOfTokenA !== 0) {
             expect(
               await DCAPairSwapHandler.swapAmountDelta(nextSwapContext[i].interval, tokenA.address, nextSwapContext[i].nextSwapToPerform)
@@ -1306,16 +1142,10 @@
               await DCAPairSwapHandler.swapAmountDelta(nextSwapContext[i].interval, tokenA.address, nextSwapContext[i].nextSwapToPerform)
             ).to.be.equal(0);
           }
-=======
-          expect(
-            await DCAPairSwapHandler.swapAmountDelta(nextSwapContext[i].interval, tokenA.address, nextSwapContext[i].nextSwapToPerform)
-          ).to.not.be.equal(0);
->>>>>>> 0fd4af8f
         }
       });
       then('swap was not registered on token b', async () => {
         for (let i = 0; i < nextSwapContext.length; i++) {
-<<<<<<< HEAD
           if (nextSwapContext[i].amountToSwapOfTokenB !== 0) {
             expect(
               await DCAPairSwapHandler.swapAmountDelta(nextSwapContext[i].interval, tokenB.address, nextSwapContext[i].nextSwapToPerform)
@@ -1325,11 +1155,6 @@
               await DCAPairSwapHandler.swapAmountDelta(nextSwapContext[i].interval, tokenB.address, nextSwapContext[i].nextSwapToPerform)
             ).to.be.equal(0);
           }
-=======
-          expect(
-            await DCAPairSwapHandler.swapAmountDelta(nextSwapContext[i].interval, tokenB.address, nextSwapContext[i].nextSwapToPerform)
-          ).to.not.be.equal(0);
->>>>>>> 0fd4af8f
         }
       });
       then('last swap performed did not increase', async () => {
@@ -1348,11 +1173,7 @@
 
   describe('swap', () => {
     swapTestFailed({
-<<<<<<< HEAD
       title: 'the only interval is being executed and external amount of token a to be provided is not sent',
-=======
-      title: 'external amount of token a to be provided is not sent',
->>>>>>> 0fd4af8f
       nextSwapContext: [
         {
           interval: SWAP_INTERVAL,
@@ -1361,7 +1182,6 @@
           amountToSwapOfTokenB: 2,
         },
       ],
-<<<<<<< HEAD
       initialSwapperBalanceTokenA: () => tokenA.asUnits(1).sub(1),
       initialSwapperBalanceTokenB: 0,
       ratePerUnitBToA: 1,
@@ -1385,8 +1205,6 @@
           amountToSwapOfTokenB: 0,
         },
       ],
-=======
->>>>>>> 0fd4af8f
       initialSwapperBalanceTokenA: () => tokenA.asUnits(1).sub(1),
       initialSwapperBalanceTokenB: 0,
       ratePerUnitBToA: 1,
@@ -1394,7 +1212,6 @@
     });
 
     swapTestFailed({
-<<<<<<< HEAD
       title: 'only one of both intervals is executable and external amount of token a to be provided is not sent',
       context: () => DCAGlobalParameters.addSwapIntervalsToAllowedList([SWAP_INTERVAL_2], ['Every 2 days']),
       nextSwapContext: [
@@ -1420,9 +1237,6 @@
 
     swapTestFailed({
       title: 'the only interval is being executed and external amount of token b to be provided is not sent',
-=======
-      title: 'external amount of token b to be provided is not sent',
->>>>>>> 0fd4af8f
       nextSwapContext: [
         {
           interval: SWAP_INTERVAL,
@@ -1431,7 +1245,6 @@
           amountToSwapOfTokenB: 1,
         },
       ],
-<<<<<<< HEAD
       initialSwapperBalanceTokenA: 0,
       initialSwapperBalanceTokenB: () => tokenB.asUnits(1).sub(1),
       ratePerUnitBToA: 1,
@@ -1479,8 +1292,6 @@
           amountToSwapOfTokenB: 0,
         },
       ],
-=======
->>>>>>> 0fd4af8f
       initialSwapperBalanceTokenA: 0,
       initialSwapperBalanceTokenB: () => tokenB.asUnits(1).sub(1),
       ratePerUnitBToA: 1,
@@ -1540,18 +1351,11 @@
     });
 
     swapTest({
-<<<<<<< HEAD
       title: 'the only interval is being executed, rate per unit is 1:1 and needing token b to be provided externally',
       nextSwapContext: [
         {
           interval: SWAP_INTERVAL,
           lastSwapPerformedAt: moment().unix() - SWAP_INTERVAL,
-=======
-      title: 'rate per unit is 1:1 and needing token b to be provided externally',
-      nextSwapContext: [
-        {
-          interval: SWAP_INTERVAL,
->>>>>>> 0fd4af8f
           nextSwapToPerform: 2,
           amountToSwapOfTokenA: 1.4,
           amountToSwapOfTokenB: 1.3,
@@ -1563,18 +1367,11 @@
     });
 
     swapTest({
-<<<<<<< HEAD
       title: 'the only interval is being executed, rate per unit is 1:1 and needing token a to be provided externally',
       nextSwapContext: [
         {
           interval: SWAP_INTERVAL,
           lastSwapPerformedAt: moment().unix() - SWAP_INTERVAL,
-=======
-      title: 'rate per unit is 1:1 and needing token a to be provided externally',
-      nextSwapContext: [
-        {
-          interval: SWAP_INTERVAL,
->>>>>>> 0fd4af8f
           nextSwapToPerform: 2,
           amountToSwapOfTokenA: 1,
           amountToSwapOfTokenB: 1.3,
@@ -1586,18 +1383,11 @@
     });
 
     swapTest({
-<<<<<<< HEAD
       title: 'the only interval is being executed, rate per unit is 1:1 and there is no need to provide tokens externally',
       nextSwapContext: [
         {
           interval: SWAP_INTERVAL,
           lastSwapPerformedAt: moment().unix() - SWAP_INTERVAL,
-=======
-      title: 'rate per unit is 1:1 and there is no need to provide tokens externally',
-      nextSwapContext: [
-        {
-          interval: SWAP_INTERVAL,
->>>>>>> 0fd4af8f
           nextSwapToPerform: 2,
           amountToSwapOfTokenA: 1,
           amountToSwapOfTokenB: 1,
@@ -1609,18 +1399,11 @@
     });
 
     swapTest({
-<<<<<<< HEAD
       title: 'the only interval is being executed, rate per unit is 1:2 and needing token b to be provided externally',
       nextSwapContext: [
         {
           interval: SWAP_INTERVAL,
           lastSwapPerformedAt: moment().unix() - SWAP_INTERVAL,
-=======
-      title: 'rate per unit is 1:2 and needing token b to be provided externally',
-      nextSwapContext: [
-        {
-          interval: SWAP_INTERVAL,
->>>>>>> 0fd4af8f
           nextSwapToPerform: 2,
           amountToSwapOfTokenA: 1.4,
           amountToSwapOfTokenB: 2.6,
@@ -1632,18 +1415,11 @@
     });
 
     swapTest({
-<<<<<<< HEAD
       title: 'the only interval is being executed, rate per unit is 1:2 and needing token a to be provided externally',
       nextSwapContext: [
         {
           interval: SWAP_INTERVAL,
           lastSwapPerformedAt: moment().unix() - SWAP_INTERVAL,
-=======
-      title: 'rate per unit is 1:2 and needing token a to be provided externally',
-      nextSwapContext: [
-        {
-          interval: SWAP_INTERVAL,
->>>>>>> 0fd4af8f
           nextSwapToPerform: 2,
           amountToSwapOfTokenA: 1,
           amountToSwapOfTokenB: 2.6,
@@ -1655,18 +1431,11 @@
     });
 
     swapTest({
-<<<<<<< HEAD
       title: 'the only interval is being executed, rate per unit is 1:2 and there is no need to provide tokens externally',
       nextSwapContext: [
         {
           interval: SWAP_INTERVAL,
           lastSwapPerformedAt: moment().unix() - SWAP_INTERVAL,
-=======
-      title: 'rate per unit is 1:2 and there is no need to provide tokens externally',
-      nextSwapContext: [
-        {
-          interval: SWAP_INTERVAL,
->>>>>>> 0fd4af8f
           nextSwapToPerform: 2,
           amountToSwapOfTokenA: 1,
           amountToSwapOfTokenB: 2,
@@ -1678,7 +1447,6 @@
     });
 
     swapTest({
-<<<<<<< HEAD
       title: 'both intervals are being executed, rate per unit is 1:1 and needing token b to be provided externally',
       context: () => DCAGlobalParameters.addSwapIntervalsToAllowedList([SWAP_INTERVAL_2], ['Every 2 days']),
       nextSwapContext: [
@@ -1695,20 +1463,10 @@
           nextSwapToPerform: 5,
           amountToSwapOfTokenA: 0.4,
           amountToSwapOfTokenB: 0,
-=======
-      title: 'rate per unit is 3:5 and needing token b to be provided externally',
-      nextSwapContext: [
-        {
-          interval: SWAP_INTERVAL,
-          nextSwapToPerform: 2,
-          amountToSwapOfTokenA: 1.4,
-          amountToSwapOfTokenB: 2,
->>>>>>> 0fd4af8f
         },
       ],
       initialContractTokenABalance: 100,
       initialContractTokenBBalance: 100,
-<<<<<<< HEAD
       ratePerUnitBToA: 1,
     });
 
@@ -1729,25 +1487,10 @@
           nextSwapToPerform: 5,
           amountToSwapOfTokenA: 1,
           amountToSwapOfTokenB: 1,
-=======
-      ratePerUnitBToA: 0.6,
-      threshold: 2,
-    });
-
-    swapTest({
-      title: 'rate per unit is 3:5 and needing token a to be provided externally',
-      nextSwapContext: [
-        {
-          interval: SWAP_INTERVAL,
-          nextSwapToPerform: 2,
-          amountToSwapOfTokenA: 1,
-          amountToSwapOfTokenB: 5,
->>>>>>> 0fd4af8f
         },
       ],
       initialContractTokenABalance: 100,
       initialContractTokenBBalance: 100,
-<<<<<<< HEAD
       ratePerUnitBToA: 1,
     });
 
@@ -1988,9 +1731,6 @@
       initialContractTokenABalance: 100,
       initialContractTokenBBalance: 100,
       ratePerUnitBToA: 0.5,
-=======
-      ratePerUnitBToA: 0.6,
->>>>>>> 0fd4af8f
     });
   });
 
@@ -2270,10 +2010,7 @@
 
   function swapTest({
     title,
-<<<<<<< HEAD
     context,
-=======
->>>>>>> 0fd4af8f
     nextSwapContext,
     blockTimestamp,
     initialContractTokenABalance,
@@ -2282,10 +2019,7 @@
     threshold,
   }: {
     title: string;
-<<<<<<< HEAD
     context?: () => Promise<void>;
-=======
->>>>>>> 0fd4af8f
     nextSwapContext: NextSwapInformationContext[];
     blockTimestamp?: number;
     initialContractTokenABalance: BigNumber | number | string;
@@ -2315,23 +2049,11 @@
         initialContractTokenABalance = toBN(initialContractTokenABalance, tokenA);
         initialContractTokenBBalance = toBN(initialContractTokenBBalance, tokenB);
         totalAmountToSwapOfTokenA = toBN(
-<<<<<<< HEAD
-          nextSwapContext
-            .map((swapContext) => (doesSwapNeedToBeExecuted(swapContext) ? swapContext.amountToSwapOfTokenA : 0))
-            .reduce((a, b) => a + b, 0),
-          tokenA
-        );
-        totalAmountToSwapOfTokenB = toBN(
-          nextSwapContext
-            .map((swapContext) => (doesSwapNeedToBeExecuted(swapContext) ? swapContext.amountToSwapOfTokenB : 0))
-            .reduce((a, b) => a + b, 0),
-=======
           sumAmountFromContext(nextSwapContext, (swapContext) => swapContext.amountToSwapOfTokenA),
           tokenA
         );
         totalAmountToSwapOfTokenB = toBN(
           sumAmountFromContext(nextSwapContext, (swapContext) => swapContext.amountToSwapOfTokenB),
->>>>>>> 0fd4af8f
           tokenB
         );
         ratePerUnitBToA = toBN(ratePerUnitBToA, tokenA);
@@ -2480,12 +2202,7 @@
           expect(await DCAPairSwapHandler.swapAmountAccumulator(nextSwapContext[i].interval, tokenA.address)).to.equal(
             toBN(nextSwapContext[i].amountToSwapOfTokenA, tokenA)
           );
-<<<<<<< HEAD
-          expect(accumRatesPerUnit[0]).to.not.equal(0);
-          expect(accumRatesPerUnit[0]).to.equal(ratePerUnitAToB);
-=======
           expect(accumRatesPerUnit).to.equal(ratePerUnitAToB);
->>>>>>> 0fd4af8f
         }
       });
       then('register swaps from tokenB to tokenA with correct information', async () => {
@@ -2498,11 +2215,7 @@
           expect(await DCAPairSwapHandler.swapAmountAccumulator(nextSwapContext[i].interval, tokenB.address)).to.equal(
             toBN(nextSwapContext[i].amountToSwapOfTokenB, tokenB)
           );
-<<<<<<< HEAD
-          expect(accumRatesPerUnit[0]).to.equal(ratePerUnitBToA);
-=======
           expect(accumRatesPerUnit).to.equal(ratePerUnitBToA);
->>>>>>> 0fd4af8f
         }
       });
       then('sends token a fee correctly to fee recipient', async () => {
@@ -2523,28 +2236,12 @@
       });
       then('emits event with correct information', async () => {
         const nextSwapInformation = (await readArgFromEvent(swapTx, 'Swapped', '_nextSwapInformation')) as NextSwapInfo;
-<<<<<<< HEAD
-        const parsedNextSwaps = nextSwapContext.map((_) => {
-          return { interval: 0, nextSwapToPerform: 0 };
-        });
-        let usedIdex = 0;
-        nextSwapContext.map((nextSwap) => {
-          if (doesSwapNeedToBeExecuted(nextSwap)) {
-            parsedNextSwaps[usedIdex] = { interval: nextSwap.interval, nextSwapToPerform: nextSwap.nextSwapToPerform };
-            usedIdex++;
-          }
-        });
-=======
         const parsedNextSwaps = nextSwapContext.filter((nextSwap) => doesSwapNeedToBeExecuted(nextSwap));
->>>>>>> 0fd4af8f
         for (let i = 0; i < parsedNextSwaps.length; i++) {
           expect(nextSwapInformation.swapsToPerform[i].swapToPerform).to.equal(parsedNextSwaps[i].nextSwapToPerform);
           expect(nextSwapInformation.swapsToPerform[i].interval).to.equal(parsedNextSwaps[i].interval);
         }
-<<<<<<< HEAD
-=======
         expect(nextSwapInformation.amountOfSwaps).to.equal(parsedNextSwaps.length);
->>>>>>> 0fd4af8f
         bn.expectToEqualWithThreshold({
           value: nextSwapInformation.amountToSwapTokenA,
           to: totalAmountToSwapOfTokenA,
