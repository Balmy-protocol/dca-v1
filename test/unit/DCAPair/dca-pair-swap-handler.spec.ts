--- conflicted
+++ resolved
@@ -11,7 +11,7 @@
 
 const APPLY_FEE = (bn: BigNumber) => bn.mul(3).div(1000);
 
-describe('DCAPairSwapHandler', () => {
+describe.only('DCAPairSwapHandler', () => {
   let owner: SignerWithAddress;
   let feeRecipient: SignerWithAddress;
   let tokenA: TokenContract, tokenB: TokenContract;
@@ -329,17 +329,13 @@
   };
 
   type NextSwapInfo = {
-<<<<<<< HEAD
     swapsToPerform: {
       interval: BigNumber;
       swapToPerform: BigNumber;
       amountToSwapTokenA: BigNumber;
       amountToSwapTokenB: BigNumber;
     }[];
-=======
-    swapsToPerform: Swap[];
     amountOfSwaps: number;
->>>>>>> d5743a8a
     amountToSwapTokenA: BigNumber;
     amountToSwapTokenB: BigNumber;
     ratePerUnitBToA: BigNumber;
@@ -355,20 +351,16 @@
   };
 
   function parseNextSwaps(nextSwapContext: NextSwapInformationContext[]) {
-    const parsedNextSwaps = nextSwapContext.map((_) => [0, 0, constants.ZERO, constants.ZERO]);
-    let usedIndex = 0;
-    nextSwapContext.map((nextSwap) => {
-      if (doesSwapNeedToBeExecuted(nextSwap)) {
-        parsedNextSwaps[usedIndex] = [
-          nextSwap.interval,
-          nextSwap.nextSwapToPerform,
-          toBN(nextSwap.amountToSwapOfTokenA, tokenA),
-          toBN(nextSwap.amountToSwapOfTokenB, tokenB),
-        ];
-        usedIndex++;
-      }
-    });
-    return parsedNextSwaps;
+    const parsedNextSwaps = nextSwapContext
+      .filter((nextSwap) => doesSwapNeedToBeExecuted(nextSwap))
+      .map(({ interval, nextSwapToPerform, amountToSwapOfTokenA, amountToSwapOfTokenB }) => [
+        interval,
+        nextSwapToPerform,
+        toBN(amountToSwapOfTokenA, tokenA),
+        toBN(amountToSwapOfTokenB, tokenB),
+      ]);
+    const fill = new Array(nextSwapContext.length - parsedNextSwaps.length).fill([0, 0, constants.ZERO, constants.ZERO]);
+    return { nextSwaps: parsedNextSwaps.concat(fill), amount: parsedNextSwaps.length };
   }
 
   function getNextSwapsToPerformTest({
@@ -384,58 +376,20 @@
       let nextSwapsToPerform: any[];
       let parsedNextSwaps: any[];
       given(async () => {
-<<<<<<< HEAD
         if (context) {
           await context();
         }
         await setNextSwapInfoContext({
           nextSwapInfo: nextSwapContext,
-=======
-        await DCAGlobalParameters.removeSwapIntervalsFromAllowedList([SWAP_INTERVAL]);
-      });
-      then('returns empty array', async () => {
-        const { swaps, amount } = await getSwapsToPerform();
-        expect(swaps).to.be.empty;
-        expect(amount).to.equal(0);
-      });
-    });
-    when('only one allowed swap interval', () => {
-      when('and its not executable', () => {
-        given(async () => {
-          await DCAPairSwapHandler.setLastSwapPerformed(SWAP_INTERVAL, moment().unix());
-        });
-        then('returns zero-ed', async () => {
-          const { swaps, amount } = await getSwapsToPerform();
-          expect(swaps).to.be.eql([{ interval: 0, nextSwap: 0 }]);
-          expect(amount).to.be.eql(0);
-        });
-      });
-      when('and its executable', () => {
-        const nextSwapToPerform = 12456;
-        given(async () => {
-          await DCAPairSwapHandler.setLastSwapPerformed(
-            SWAP_INTERVAL,
-            moment()
-              .subtract(SWAP_INTERVAL - 1, 'seconds')
-              .unix()
-          );
-          await DCAPairSwapHandler.setPerformedSwaps(SWAP_INTERVAL, 12456);
-        });
-        then('returns correct next swaps to perform info', async () => {
-          const { swaps, amount } = await getSwapsToPerform();
-          expect(swaps).to.be.eql([{ interval: SWAP_INTERVAL, nextSwap: nextSwapToPerform + 1 }]);
-          expect(amount).to.be.eql(1);
->>>>>>> d5743a8a
-        });
-        parsedNextSwaps = parseNextSwaps(nextSwapContext);
-        nextSwapsToPerform = await DCAPairSwapHandler.getNextSwapsToPerform();
+        });
+        ({ nextSwaps: parsedNextSwaps } = parseNextSwaps(nextSwapContext));
+        nextSwapsToPerform = (await DCAPairSwapHandler.getNextSwapsToPerform())[0];
       });
       then('only intervals being executed are non zero', () => {
         for (let i = 0; i < nextSwapsToPerform.length; i++) {
           expect(nextSwapsToPerform[i][0]).to.equal(parsedNextSwaps[i][0]);
         }
       });
-<<<<<<< HEAD
       then('swaps to perform are correct', () => {
         for (let i = 0; i < nextSwapsToPerform.length; i++) {
           expect(nextSwapsToPerform[i][1]).to.equal(parsedNextSwaps[i][1]);
@@ -545,80 +499,6 @@
         },
       ],
     });
-=======
-      when('none is executable', () => {
-        given(async () => {
-          await DCAPairSwapHandler.setLastSwapPerformed(SWAP_INTERVAL, moment().unix());
-          await DCAPairSwapHandler.setLastSwapPerformed(SWAP_INTERVAL_2, moment().unix());
-        });
-        then('returns zero-ed array', async () => {
-          const { swaps, amount } = await getSwapsToPerform();
-          expect(swaps).to.be.eql([
-            { interval: 0, nextSwap: 0 },
-            { interval: 0, nextSwap: 0 },
-          ]);
-          expect(amount).to.be.eql(0);
-        });
-      });
-      when('one is executable', () => {
-        const nextSwapToPerform = 12456;
-        given(async () => {
-          await DCAPairSwapHandler.setLastSwapPerformed(SWAP_INTERVAL, moment().unix());
-          await DCAPairSwapHandler.setLastSwapPerformed(
-            SWAP_INTERVAL_2,
-            moment()
-              .subtract(SWAP_INTERVAL_2 - 1, 'seconds')
-              .unix()
-          );
-          await DCAPairSwapHandler.setPerformedSwaps(SWAP_INTERVAL_2, nextSwapToPerform);
-        });
-        then('returns correct next swaps to perform info', async () => {
-          const { swaps, amount } = await getSwapsToPerform();
-          expect(swaps).to.be.eql([
-            { interval: SWAP_INTERVAL_2, nextSwap: nextSwapToPerform + 1 },
-            { interval: 0, nextSwap: 0 },
-          ]);
-          expect(amount).to.be.eql(1);
-        });
-      });
-      when('both are executable', () => {
-        const nextSwapInterval1ToPerform = 12456;
-        const nextSwapInterval2ToPerform = 12;
-        given(async () => {
-          await DCAPairSwapHandler.setLastSwapPerformed(
-            SWAP_INTERVAL,
-            moment()
-              .subtract(SWAP_INTERVAL - 1, 'seconds')
-              .unix()
-          );
-          await DCAPairSwapHandler.setLastSwapPerformed(
-            SWAP_INTERVAL_2,
-            moment()
-              .subtract(SWAP_INTERVAL_2 - 1, 'seconds')
-              .unix()
-          );
-          await DCAPairSwapHandler.setPerformedSwaps(SWAP_INTERVAL, nextSwapInterval1ToPerform);
-          await DCAPairSwapHandler.setPerformedSwaps(SWAP_INTERVAL_2, nextSwapInterval2ToPerform);
-        });
-        then('returns correct next swaps to perform info', async () => {
-          const { swaps, amount } = await getSwapsToPerform();
-          expect(swaps).to.be.eql([
-            { interval: SWAP_INTERVAL, nextSwap: nextSwapInterval1ToPerform + 1 },
-            { interval: SWAP_INTERVAL_2, nextSwap: nextSwapInterval2ToPerform + 1 },
-          ]);
-          expect(amount).to.be.eql(2);
-        });
-      });
-    });
-
-    async function getSwapsToPerform(): Promise<{ swaps: { interval: number; nextSwap: number }[]; amount: number }> {
-      const [swaps, amount] = await DCAPairSwapHandler.getNextSwapsToPerform();
-      return {
-        swaps: swaps.map(([interval, nextSwap]: [number, number]) => ({ interval, nextSwap })),
-        amount,
-      };
-    }
->>>>>>> d5743a8a
   });
 
   function doesSwapNeedToBeExecuted(nextSwapContext: NextSwapInformationContext): boolean {
@@ -683,17 +563,9 @@
         nextSwapInfo = await DCAPairSwapHandler.getNextSwapInfo();
       });
       then('swaps to perform are correct', () => {
-<<<<<<< HEAD
         const parsedNextSwaps = parseNextSwaps(nextSwapContext);
-        expect(nextSwapInfo.swapsToPerform).to.eql(parsedNextSwaps);
-=======
-        const parsedNextSwaps = nextSwapContext
-          .filter((nextSwap) => doesSwapNeedToBeExecuted(nextSwap))
-          .map(({ interval, nextSwapToPerform }) => [interval, nextSwapToPerform]);
-        const fill = new Array(nextSwapContext.length - parsedNextSwaps.length).fill([0, 0]);
-        expect(nextSwapInfo.swapsToPerform).to.eql(parsedNextSwaps.concat(fill));
-        expect(nextSwapInfo.amountOfSwaps).to.eql(parsedNextSwaps.length);
->>>>>>> d5743a8a
+        expect(nextSwapInfo.swapsToPerform).to.eql(parsedNextSwaps.nextSwaps);
+        expect(nextSwapInfo.amountOfSwaps).to.eql(parsedNextSwaps.amount);
       });
       then('amount to swap of token A is correct', () => {
         expect(nextSwapInfo.amountToSwapTokenA).to.equal(totalAmountToSwapOfTokenA);
@@ -1344,7 +1216,7 @@
       initialSwapperBalanceTokenA: () => tokenA.asUnits(1).sub(1),
       initialSwapperBalanceTokenB: 0,
       ratePerUnitBToA: 1,
-      reason: 'DCAPair: liquidity not returned',
+      reason: 'LiquidityNotReturned',
     });
 
     swapTestFailed({
@@ -1391,7 +1263,7 @@
       initialSwapperBalanceTokenA: () => tokenA.asUnits(1).sub(1),
       initialSwapperBalanceTokenB: 0,
       ratePerUnitBToA: 1,
-      reason: 'DCAPair: liquidity not returned',
+      reason: 'LiquidityNotReturned',
     });
 
     swapTestFailed({
@@ -1407,7 +1279,7 @@
       initialSwapperBalanceTokenA: 0,
       initialSwapperBalanceTokenB: () => tokenB.asUnits(1).sub(1),
       ratePerUnitBToA: 1,
-      reason: 'DCAPair: liquidity not returned',
+      reason: 'LiquidityNotReturned',
     });
 
     swapTestFailed({
@@ -1430,7 +1302,7 @@
       initialSwapperBalanceTokenA: 0,
       initialSwapperBalanceTokenB: () => tokenB.asUnits(1).sub(1),
       ratePerUnitBToA: 1,
-      reason: 'DCAPair: liquidity not returned',
+      reason: 'LiquidityNotReturned',
     });
 
     swapTestFailed({
@@ -2354,7 +2226,6 @@
       });
       then('register swaps from tokenA to tokenB with correct information', async () => {
         for (let i = 0; i < nextSwapContext.length; i++) {
-<<<<<<< HEAD
           if (doesSwapNeedToBeExecuted(nextSwapContext[i])) {
             const accumRatesPerUnit = await DCAPairSwapHandler.accumRatesPerUnit(
               nextSwapContext[i].interval,
@@ -2364,25 +2235,13 @@
             expect(await DCAPairSwapHandler.swapAmountAccumulator(nextSwapContext[i].interval, tokenA.address)).to.equal(
               toBN(nextSwapContext[i].amountToSwapOfTokenA, tokenA)
             );
-            expect(accumRatesPerUnit[0]).to.not.equal(0);
-            expect(accumRatesPerUnit[0]).to.equal(ratePerUnitAToB);
+            expect(accumRatesPerUnit).to.not.equal(0);
+            expect(accumRatesPerUnit).to.equal(ratePerUnitAToB);
           }
-=======
-          const accumRatesPerUnit = await DCAPairSwapHandler.accumRatesPerUnit(
-            nextSwapContext[i].interval,
-            tokenA.address,
-            nextSwapContext[i].nextSwapToPerform
-          );
-          expect(await DCAPairSwapHandler.swapAmountAccumulator(nextSwapContext[i].interval, tokenA.address)).to.equal(
-            toBN(nextSwapContext[i].amountToSwapOfTokenA, tokenA)
-          );
-          expect(accumRatesPerUnit).to.equal(ratePerUnitAToB);
->>>>>>> d5743a8a
         }
       });
       then('register swaps from tokenB to tokenA with correct information', async () => {
         for (let i = 0; i < nextSwapContext.length; i++) {
-<<<<<<< HEAD
           if (doesSwapNeedToBeExecuted(nextSwapContext[i])) {
             const accumRatesPerUnit = await DCAPairSwapHandler.accumRatesPerUnit(
               nextSwapContext[i].interval,
@@ -2392,19 +2251,8 @@
             expect(await DCAPairSwapHandler.swapAmountAccumulator(nextSwapContext[i].interval, tokenB.address)).to.equal(
               toBN(nextSwapContext[i].amountToSwapOfTokenB, tokenB)
             );
-            expect(accumRatesPerUnit[0]).to.equal(ratePerUnitBToA);
+            expect(accumRatesPerUnit).to.equal(ratePerUnitBToA);
           }
-=======
-          const accumRatesPerUnit = await DCAPairSwapHandler.accumRatesPerUnit(
-            nextSwapContext[i].interval,
-            tokenB.address,
-            nextSwapContext[i].nextSwapToPerform
-          );
-          expect(await DCAPairSwapHandler.swapAmountAccumulator(nextSwapContext[i].interval, tokenB.address)).to.equal(
-            toBN(nextSwapContext[i].amountToSwapOfTokenB, tokenB)
-          );
-          expect(accumRatesPerUnit).to.equal(ratePerUnitBToA);
->>>>>>> d5743a8a
         }
       });
       then('sends token a fee correctly to fee recipient', async () => {
@@ -2431,18 +2279,9 @@
       });
       then('emits event with correct information', async () => {
         const nextSwapInformation = (await readArgFromEvent(swapTx, 'Swapped', '_nextSwapInformation')) as NextSwapInfo;
-<<<<<<< HEAD
         const parsedNextSwaps = parseNextSwaps(nextSwapContext);
-=======
-        const parsedNextSwaps = nextSwapContext.filter((nextSwap) => doesSwapNeedToBeExecuted(nextSwap));
->>>>>>> d5743a8a
-        for (let i = 0; i < parsedNextSwaps.length; i++) {
-          expect(nextSwapInformation.swapsToPerform[i].interval).to.equal(parsedNextSwaps[i][0]);
-          expect(nextSwapInformation.swapsToPerform[i].swapToPerform).to.equal(parsedNextSwaps[i][1]);
-          expect(nextSwapInformation.swapsToPerform[i].amountToSwapTokenA).to.equal(parsedNextSwaps[i][2]);
-          expect(nextSwapInformation.swapsToPerform[i].amountToSwapTokenB).to.equal(parsedNextSwaps[i][3]);
-        }
-        expect(nextSwapInformation.amountOfSwaps).to.equal(parsedNextSwaps.length);
+        expect(nextSwapInformation.swapsToPerform).to.deep.equal(parsedNextSwaps.nextSwaps);
+        expect(nextSwapInformation.amountOfSwaps).to.equal(parsedNextSwaps.amount);
         bn.expectToEqualWithThreshold({
           value: nextSwapInformation.amountToSwapTokenA,
           to: totalAmountToSwapOfTokenA,
