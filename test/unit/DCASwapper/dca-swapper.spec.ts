--- conflicted
+++ resolved
@@ -368,11 +368,7 @@
       await DCAFactory.setAsPair(ADDRESS_3);
     });
 
-<<<<<<< HEAD
-    when('there are not pairs being watched', () => {
-=======
     when('there are no pairs being watched', () => {
->>>>>>> 0dcd6b50
       then('empty list is returned', async () => {
         const pairsToSwap = await DCASwapper.callStatic.getPairsToSwap();
         expect(pairsToSwap).to.be.empty;
@@ -403,7 +399,6 @@
       });
     });
   });
-<<<<<<< HEAD
 
   describe('swapPairs', () => {
     when('empty list of swaps is passed', () => {
@@ -468,6 +463,4 @@
       });
     });
   });
-=======
->>>>>>> 0dcd6b50
 });