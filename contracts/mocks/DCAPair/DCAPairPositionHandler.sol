// SPDX-License-Identifier: MIT

pragma solidity 0.7.0;

import '../../DCAPair/DCAPairPositionHandler.sol';
import './DCAPairSwapHandler.sol';

<<<<<<< HEAD
contract DCAPairPositionHandlerMock is DCAPairPositionHandler, DCAPairSwapHandlerMock {
  constructor(
    IERC20Decimals _tokenA,
    IERC20Decimals _tokenB,
    IUniswapV2Router02 _uniswap,
    IDCAFactory _factory,
    ISlidingOracle _oracle,
    uint256 _swapInterval
  ) DCAPairSwapHandlerMock(_tokenA, _tokenB, _uniswap, _factory, _oracle, _swapInterval) ERC721('Update', 'SYM') {
=======
contract DCAPairPositionHandlerMock is DCAPairPositionHandler, DCAPairParametersMock {
  constructor(IERC20Decimals _tokenA, IERC20Decimals _tokenB) DCAPairParametersMock(_tokenA, _tokenB) {
>>>>>>> 742b4381
    /* */
  }

  // PositionHandler
  function deposit(
    address _tokenAddress,
    uint256 _rate,
    uint256 _amountOfSwaps
  ) public override {
    _deposit(_tokenAddress, _rate, _amountOfSwaps);
  }

  function withdrawSwapped(uint256 _dcaId) external override returns (uint256 _swapped) {
    _swapped = _withdrawSwapped(_dcaId);
  }

  function withdrawSwappedMany(uint256[] calldata _dcaIds) external override returns (uint256 _swappedTokenA, uint256 _swappedTokenB) {
    (_swappedTokenA, _swappedTokenB) = _withdrawSwappedMany(_dcaIds);
  }

  function modifyRate(uint256 _dcaId, uint256 _newRate) external override {
    _modifyRate(_dcaId, _newRate);
  }

  function modifySwaps(uint256 _dcaId, uint256 _newSwaps) external override {
    _modifySwaps(_dcaId, _newSwaps);
  }

  function modifyRateAndSwaps(
    uint256 _dcaId,
    uint256 _newRate,
    uint256 _newSwaps
  ) external override {
    _modifyRateAndSwaps(_dcaId, _newRate, _newSwaps);
  }

  function terminate(uint256 _dcaId) external override {
    _terminate(_dcaId);
  }

  function calculateSwapped(uint256 _dcaId) external view returns (uint256 _swapped) {
    _swapped = _calculateSwapped(_dcaId);
  }
}<|MERGE_RESOLUTION|>--- conflicted
+++ resolved
@@ -5,20 +5,8 @@
 import '../../DCAPair/DCAPairPositionHandler.sol';
 import './DCAPairSwapHandler.sol';
 
-<<<<<<< HEAD
-contract DCAPairPositionHandlerMock is DCAPairPositionHandler, DCAPairSwapHandlerMock {
-  constructor(
-    IERC20Decimals _tokenA,
-    IERC20Decimals _tokenB,
-    IUniswapV2Router02 _uniswap,
-    IDCAFactory _factory,
-    ISlidingOracle _oracle,
-    uint256 _swapInterval
-  ) DCAPairSwapHandlerMock(_tokenA, _tokenB, _uniswap, _factory, _oracle, _swapInterval) ERC721('Update', 'SYM') {
-=======
 contract DCAPairPositionHandlerMock is DCAPairPositionHandler, DCAPairParametersMock {
   constructor(IERC20Decimals _tokenA, IERC20Decimals _tokenB) DCAPairParametersMock(_tokenA, _tokenB) {
->>>>>>> 742b4381
     /* */
   }
 
