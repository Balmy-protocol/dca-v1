// SPDX-License-Identifier: UNLICENSED
pragma solidity 0.8.4;

import './IDCATokenDescriptor.sol';

interface IDCAGlobalParameters {
  event FeeRecipientSet(address _feeRecipient);
<<<<<<< HEAD
  event SwapFeeSet(uint32 _feeSet);
  event LoanFeeSet(uint32 _feeSet);
=======
  event NFTDescriptorSet(IDCATokenDescriptor _descriptor);
  event FeeSet(uint32 _feeSet);
>>>>>>> ee7d0365
  event SwapIntervalsAllowed(uint32[] _swapIntervals, string[] _descriptions);
  event SwapIntervalsForbidden(uint32[] _swapIntervals);

  /* Public getters */
  function feeRecipient() external view returns (address);

<<<<<<< HEAD
  function swapFee() external view returns (uint32);

  function loanFee() external view returns (uint32);
=======
  function nftDescriptor() external view returns (IDCATokenDescriptor);

  function fee() external view returns (uint32);
>>>>>>> ee7d0365

  // solhint-disable-next-line func-name-mixedcase
  function FEE_PRECISION() external view returns (uint24);

  // solhint-disable-next-line func-name-mixedcase
  function MAX_FEE() external view returns (uint32);

  function allowedSwapIntervals() external view returns (uint32[] memory __allowedSwapIntervals);

  function intervalDescription(uint32 _swapInterval) external view returns (string memory);

  function isSwapIntervalAllowed(uint32 _swapInterval) external view returns (bool);

  /* Public setters */
  function setFeeRecipient(address _feeRecipient) external;

<<<<<<< HEAD
  function setSwapFee(uint32 _fee) external;

  function setLoanFee(uint32 _fee) external;
=======
  function setNFTDescriptor(IDCATokenDescriptor _descriptor) external;

  function setFee(uint32 _fee) external;
>>>>>>> ee7d0365

  function addSwapIntervalsToAllowedList(uint32[] calldata _swapIntervals, string[] calldata _descriptions) external;

  function removeSwapIntervalsFromAllowedList(uint32[] calldata _swapIntervals) external;
}<|MERGE_RESOLUTION|>--- conflicted
+++ resolved
@@ -5,28 +5,20 @@
 
 interface IDCAGlobalParameters {
   event FeeRecipientSet(address _feeRecipient);
-<<<<<<< HEAD
+  event NFTDescriptorSet(IDCATokenDescriptor _descriptor);
   event SwapFeeSet(uint32 _feeSet);
   event LoanFeeSet(uint32 _feeSet);
-=======
-  event NFTDescriptorSet(IDCATokenDescriptor _descriptor);
-  event FeeSet(uint32 _feeSet);
->>>>>>> ee7d0365
   event SwapIntervalsAllowed(uint32[] _swapIntervals, string[] _descriptions);
   event SwapIntervalsForbidden(uint32[] _swapIntervals);
 
   /* Public getters */
   function feeRecipient() external view returns (address);
 
-<<<<<<< HEAD
   function swapFee() external view returns (uint32);
 
   function loanFee() external view returns (uint32);
-=======
+
   function nftDescriptor() external view returns (IDCATokenDescriptor);
-
-  function fee() external view returns (uint32);
->>>>>>> ee7d0365
 
   // solhint-disable-next-line func-name-mixedcase
   function FEE_PRECISION() external view returns (uint24);
@@ -43,15 +35,11 @@
   /* Public setters */
   function setFeeRecipient(address _feeRecipient) external;
 
-<<<<<<< HEAD
   function setSwapFee(uint32 _fee) external;
 
   function setLoanFee(uint32 _fee) external;
-=======
+
   function setNFTDescriptor(IDCATokenDescriptor _descriptor) external;
-
-  function setFee(uint32 _fee) external;
->>>>>>> ee7d0365
 
   function addSwapIntervalsToAllowedList(uint32[] calldata _swapIntervals, string[] calldata _descriptions) external;
 
