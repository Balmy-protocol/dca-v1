--- conflicted
+++ resolved
@@ -49,16 +49,11 @@
 interface IDCAPairPositionHandler is IDCAPairParameters {
   /// @notice The position of a certain user
   struct UserPosition {
-<<<<<<< HEAD
     // The token that the user deposited and will be swapped in exchange for "to"
-    IERC20Detailed from;
+    IERC20Metadata from;
     // The token that the user will get in exchange for their "from" tokens in each swap
-    IERC20Detailed to;
+    IERC20Metadata to;
     // How frequently the position's swaps should be executed
-=======
-    IERC20Metadata from;
-    IERC20Metadata to;
->>>>>>> 2dd89207
     uint32 swapInterval;
     // How many swaps were executed since deposit, last modification, or last withdraw
     uint32 swapsExecuted;
