--- conflicted
+++ resolved
@@ -48,7 +48,6 @@
   event WithdrewMany(address indexed _user, uint256[] _dcaIds, uint256 _swappedTokenA, uint256 _swappedTokenB);
   event Modified(address indexed _user, uint256 _dcaId, uint192 _rate, uint32 _startingSwap, uint32 _lastSwap);
 
-<<<<<<< HEAD
   error InvalidToken();
   error InvalidInterval();
   error InvalidPosition();
@@ -59,22 +58,7 @@
   error PositionCompleted();
   error MandatoryWithdraw();
 
-  function userPosition(uint256)
-    external
-    view
-    returns (
-      IERC20Detailed _from,
-      IERC20Detailed _to,
-      uint32 _swapInterval,
-      uint32 _swapsExecuted, // Since deposit or last withdraw
-      uint256 _swapped, // Since deposit or last withdraw
-      uint32 _swapsLeft,
-      uint256 _remaining,
-      uint192 _rate
-    );
-=======
   function userPosition(uint256) external view returns (UserPosition memory _position);
->>>>>>> 2910e2a9
 
   function deposit(
     address _tokenAddress,
