// SPDX-License-Identifier: GPL-2.0-or-later
pragma solidity 0.8.4;

import './IDCAGlobalParameters.sol';
import './IERC20Detailed.sol';
import './ISlidingOracle.sol';

interface IDCAPairParameters {
  /* Public getters */
  function globalParameters() external view returns (IDCAGlobalParameters);

  function tokenA() external view returns (IERC20Detailed);

  function tokenB() external view returns (IERC20Detailed);

  function swapAmountDelta(
    uint32,
    address,
    uint32
  ) external view returns (int256);

  function performedSwaps(uint32) external view returns (uint32);
}

interface IDCAPairPositionHandler {
  struct DCA {
    uint32 lastWithdrawSwap;
    uint32 lastSwap;
    uint32 swapInterval; // TODO: remove 32 bits from somewhere else
    uint192 rate;
    bool fromTokenA;
    uint248 swappedBeforeModified;
  }

  event Terminated(address indexed _user, uint256 _dcaId, uint256 _returnedUnswapped, uint256 _returnedSwapped);
  event Deposited(
    address indexed _user,
    uint256 _dcaId,
    address _fromToken,
    uint192 _rate,
    uint32 _startingSwap,
    uint32 _swapInterval,
    uint32 _lastSwap
  );
  event Withdrew(address indexed _user, uint256 _dcaId, address _token, uint256 _amount);
  event WithdrewMany(address indexed _user, uint256[] _dcaIds, uint256 _swappedTokenA, uint256 _swappedTokenB);
  event Modified(address indexed _user, uint256 _dcaId, uint192 _rate, uint32 _startingSwap, uint32 _lastSwap);

  function userPosition(uint256) external view returns (DCA memory);

  function deposit(
    address _tokenAddress,
    uint192 _rate,
    uint32 _amountOfSwaps,
    uint32 _swapInterval
  ) external returns (uint256 _dcaId);

  function withdrawSwapped(uint256 _dcaId) external returns (uint256 _swapped);

  function withdrawSwappedMany(uint256[] calldata _dcaIds) external returns (uint256 _swappedTokenA, uint256 _swappedTokenB);

  function modifyRate(uint256 _dcaId, uint192 _newRate) external;

  function modifySwaps(uint256 _dcaId, uint32 _newSwaps) external;

  function modifyRateAndSwaps(
    uint256 _dcaId,
    uint192 _newRate,
    uint32 _newSwaps
  ) external;

  function addFundsToPosition(
    uint256 _dcaId,
    uint256 _amount,
    uint32 _newSwaps
  ) external;

  function terminate(uint256 _dcaId) external;
}

interface IDCAPairSwapHandler {
  struct NextSwapInformation {
    uint32 swapToPerform;
    uint256 amountToSwapTokenA;
    uint256 amountToSwapTokenB;
    uint256 availableToBorrowTokenA;
    uint256 availableToBorrowTokenB;
    uint256 ratePerUnitBToA;
    uint256 ratePerUnitAToB;
    uint256 platformFeeTokenA;
    uint256 platformFeeTokenB;
    uint256 amountToBeProvidedBySwapper;
    uint256 amountToRewardSwapperWith;
    IERC20Detailed tokenToBeProvidedBySwapper;
    IERC20Detailed tokenToRewardSwapperWith;
  }

  event Swapped(
    address indexed _sender,
    address indexed _to,
    uint256 _amountBorrowedTokenA,
    uint256 _amountBorrowedTokenB,
    NextSwapInformation _nextSwapInformation
  );

<<<<<<< HEAD
  function lastSwapPerformed(uint32) external view returns (uint256);
=======
  function swapInterval() external view returns (uint32);

  function lastSwapPerformed() external view returns (uint32);
>>>>>>> e0e43acb

  function swapAmountAccumulator(uint32, address) external view returns (uint256);

  function oracle() external returns (ISlidingOracle);

  function getNextSwapInfo(uint32 _swapInterval) external view returns (NextSwapInformation memory _nextSwapInformation);

  function swap(uint32 _swapInterval) external;

  function swap(
    uint32 _swapInterval,
    uint256 _amountToBorrowTokenA,
    uint256 _amountToBorrowTokenB,
    address _to,
    bytes calldata _data
  ) external;
}

interface IDCAPairLoanHandler {
  event Loaned(address indexed _sender, address indexed _to, uint256 _amountBorrowedTokenA, uint256 _amountBorrowedTokenB, uint32 _loanFee);

  function loan(
    uint256 _amountToBorrowTokenA,
    uint256 _amountToBorrowTokenB,
    address _to,
    bytes memory _data
  ) external;
}

interface IDCAPair is IDCAPairParameters, IDCAPairSwapHandler, IDCAPairPositionHandler, IDCAPairLoanHandler {}<|MERGE_RESOLUTION|>--- conflicted
+++ resolved
@@ -103,13 +103,7 @@
     NextSwapInformation _nextSwapInformation
   );
 
-<<<<<<< HEAD
-  function lastSwapPerformed(uint32) external view returns (uint256);
-=======
-  function swapInterval() external view returns (uint32);
-
-  function lastSwapPerformed() external view returns (uint32);
->>>>>>> e0e43acb
+  function lastSwapPerformed(uint32) external view returns (uint32);
 
   function swapAmountAccumulator(uint32, address) external view returns (uint256);
 
