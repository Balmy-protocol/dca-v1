// SPDX-License-Identifier: UNLICENSED
pragma solidity 0.8.4;
pragma abicoder v2;

import './DCAPairParameters.sol';
import './DCAPairPositionHandler.sol';
import './DCAPairSwapHandler.sol';

interface IDCAPair is IDCAPairParameters, IDCAPairSwapHandler, IDCAPairPositionHandler {}

contract DCAPair is DCAPairParameters, DCAPairSwapHandler, DCAPairPositionHandler, IDCAPair {
  constructor(
    IERC20Detailed _tokenA,
    IERC20Detailed _tokenB,
    uint32 _swapInterval
  )
    DCAPairParameters(IDCAFactory(msg.sender), _tokenA, _tokenB)
    DCAPairSwapHandler(ISlidingOracle(address(0xe)), _swapInterval)
    DCAPairPositionHandler(_tokenA, _tokenB)
  {}
<<<<<<< HEAD

  // PositionHandler
  function deposit(
    address _token,
    uint192 _rate,
    uint32 _amountOfSwaps
  ) external override {
    _deposit(_token, _rate, _amountOfSwaps);
  }

  function withdrawSwapped(uint256 _dcaId) external override returns (uint256 _swapped) {
    _swapped = _withdrawSwapped(_dcaId);
  }

  function withdrawSwappedMany(uint256[] calldata _dcaIds) external override returns (uint256 _swappedTokenA, uint256 _swappedTokenB) {
    (_swappedTokenA, _swappedTokenB) = _withdrawSwappedMany(_dcaIds);
  }

  function modifyRate(uint256 _dcaId, uint192 _newRate) external override {
    _modifyRate(_dcaId, _newRate);
  }

  function modifySwaps(uint256 _dcaId, uint32 _newSwaps) external override {
    _modifySwaps(_dcaId, _newSwaps);
  }

  function modifyRateAndSwaps(
    uint256 _dcaId,
    uint192 _newRate,
    uint32 _newSwaps
  ) external override {
    _modifyRateAndSwaps(_dcaId, _newRate, _newSwaps);
  }

  function terminate(uint256 _dcaId) external override {
    _terminate(_dcaId);
  }

  function addFundsToPosition(
    uint256 _dcaId,
    uint256 _amount,
    uint32 _newSwaps
  ) external override {
    _addFundsToPosition(_dcaId, _amount, _newSwaps);
  }

  // Swap Handler
  function setOracle(ISlidingOracle _oracle) public override {
    _setOracle(_oracle);
  }

  function setSwapInterval(uint32 _swapInterval) public override {
    _setSwapInterval(_swapInterval);
  }

  function swap() public override {
    _swap(address(0), '');
  }

  function swap(address _to, bytes calldata _data) public override {
    _swap(_to, _data);
  }
=======
>>>>>>> 2a719c62
}<|MERGE_RESOLUTION|>--- conflicted
+++ resolved
@@ -18,69 +18,4 @@
     DCAPairSwapHandler(ISlidingOracle(address(0xe)), _swapInterval)
     DCAPairPositionHandler(_tokenA, _tokenB)
   {}
-<<<<<<< HEAD
-
-  // PositionHandler
-  function deposit(
-    address _token,
-    uint192 _rate,
-    uint32 _amountOfSwaps
-  ) external override {
-    _deposit(_token, _rate, _amountOfSwaps);
-  }
-
-  function withdrawSwapped(uint256 _dcaId) external override returns (uint256 _swapped) {
-    _swapped = _withdrawSwapped(_dcaId);
-  }
-
-  function withdrawSwappedMany(uint256[] calldata _dcaIds) external override returns (uint256 _swappedTokenA, uint256 _swappedTokenB) {
-    (_swappedTokenA, _swappedTokenB) = _withdrawSwappedMany(_dcaIds);
-  }
-
-  function modifyRate(uint256 _dcaId, uint192 _newRate) external override {
-    _modifyRate(_dcaId, _newRate);
-  }
-
-  function modifySwaps(uint256 _dcaId, uint32 _newSwaps) external override {
-    _modifySwaps(_dcaId, _newSwaps);
-  }
-
-  function modifyRateAndSwaps(
-    uint256 _dcaId,
-    uint192 _newRate,
-    uint32 _newSwaps
-  ) external override {
-    _modifyRateAndSwaps(_dcaId, _newRate, _newSwaps);
-  }
-
-  function terminate(uint256 _dcaId) external override {
-    _terminate(_dcaId);
-  }
-
-  function addFundsToPosition(
-    uint256 _dcaId,
-    uint256 _amount,
-    uint32 _newSwaps
-  ) external override {
-    _addFundsToPosition(_dcaId, _amount, _newSwaps);
-  }
-
-  // Swap Handler
-  function setOracle(ISlidingOracle _oracle) public override {
-    _setOracle(_oracle);
-  }
-
-  function setSwapInterval(uint32 _swapInterval) public override {
-    _setSwapInterval(_swapInterval);
-  }
-
-  function swap() public override {
-    _swap(address(0), '');
-  }
-
-  function swap(address _to, bytes calldata _data) public override {
-    _swap(_to, _data);
-  }
-=======
->>>>>>> 2a719c62
 }