--- conflicted
+++ resolved
@@ -65,18 +65,6 @@
     _amountTo = (_amountFrom * _rateFromTo) / _fromTokenMagnitude;
   }
 
-<<<<<<< HEAD
-  function _getNextSwapsToPerform() internal view returns (Swap[] memory _swapsToPerform) {
-    // TODO: Make choice of what swap intervals to execute in a clever way
-    uint32[] memory _allowedSwapIntervals = globalParameters.allowedSwapIntervals();
-    _swapsToPerform = new Swap[](_allowedSwapIntervals.length);
-    uint16 _swapsToPerformIndex = 0;
-    for (uint16 i; i < _allowedSwapIntervals.length; i++) {
-      uint32 _swapInterval = _allowedSwapIntervals[i];
-      if (lastSwapPerformed[_swapInterval] / _swapInterval < _getTimestamp() / _swapInterval) {
-        _swapsToPerform[_swapsToPerformIndex] = Swap({interval: _swapInterval, swapToPerform: performedSwaps[_swapInterval] + 1});
-        _swapsToPerformIndex++;
-=======
   function _getNextSwapsToPerform() internal view returns (Swap[] memory _swapsToPerform, uint8 _amountOfSwapsToPerform) {
     // TODO: Make choice of what swap intervals to execute in a clever way
     uint32[] memory _allowedSwapIntervals = globalParameters.allowedSwapIntervals();
@@ -86,7 +74,6 @@
       if (lastSwapPerformed[_swapInterval] / _swapInterval < _getTimestamp() / _swapInterval) {
         _swapsToPerform[_amountOfSwapsToPerform] = Swap({interval: _swapInterval, swapToPerform: performedSwaps[_swapInterval] + 1});
         _amountOfSwapsToPerform++;
->>>>>>> 0fd4af8f
       }
     }
   }
@@ -98,23 +85,6 @@
 
   function _getNextSwapInfo(uint32 _swapFee) internal view returns (NextSwapInformation memory _nextSwapInformation) {
     {
-<<<<<<< HEAD
-      Swap[] memory _swapsToPerform = _getNextSwapsToPerform();
-      for (uint16 i; i < _swapsToPerform.length; i++) {
-        // TODO: If zero amount ?
-        if (_swapsToPerform[i].interval != 0) {
-          _nextSwapInformation.amountToSwapTokenA += _getAmountToSwap(
-            _swapsToPerform[i].interval,
-            address(tokenA),
-            _swapsToPerform[i].swapToPerform
-          );
-          _nextSwapInformation.amountToSwapTokenB += _getAmountToSwap(
-            _swapsToPerform[i].interval,
-            address(tokenB),
-            _swapsToPerform[i].swapToPerform
-          );
-        }
-=======
       (Swap[] memory _swapsToPerform, uint8 _amountOfSwaps) = _getNextSwapsToPerform();
       for (uint256 i; i < _amountOfSwaps; i++) {
         _nextSwapInformation.amountToSwapTokenA += _getAmountToSwap(
@@ -127,7 +97,6 @@
           address(tokenB),
           _swapsToPerform[i].swapToPerform
         );
->>>>>>> 0fd4af8f
       }
       _nextSwapInformation.swapsToPerform = _swapsToPerform;
       _nextSwapInformation.amountOfSwaps = _amountOfSwaps;
@@ -194,36 +163,6 @@
     NextSwapInformation memory _nextSwapInformation = _getNextSwapInfo(_swapParameters.swapFee);
 
     uint32 _timestamp = _getTimestamp();
-<<<<<<< HEAD
-    for (uint16 i; i < _nextSwapInformation.swapsToPerform.length; i++) {
-      if (_nextSwapInformation.swapsToPerform[i].interval != 0) {
-        uint32 _swapInterval = _nextSwapInformation.swapsToPerform[i].interval;
-        uint32 _swapToPerform = _nextSwapInformation.swapsToPerform[i].swapToPerform;
-        _registerSwap(
-          _swapInterval,
-          address(tokenA),
-          _nextSwapInformation.amountToSwapTokenA,
-          _nextSwapInformation.ratePerUnitAToB,
-          _swapToPerform
-        );
-        _registerSwap(
-          _swapInterval,
-          address(tokenB),
-          _nextSwapInformation.amountToSwapTokenB,
-          _nextSwapInformation.ratePerUnitBToA,
-          _swapToPerform
-        );
-        performedSwaps[_swapInterval] = _swapToPerform;
-        lastSwapPerformed[_swapInterval] = _timestamp;
-      }
-    }
-
-    require(
-      _amountToBorrowTokenA <= _nextSwapInformation.availableToBorrowTokenA &&
-        _amountToBorrowTokenB <= _nextSwapInformation.availableToBorrowTokenB,
-      'DCAPair: insufficient liquidity'
-    );
-=======
     for (uint256 i; i < _nextSwapInformation.amountOfSwaps; i++) {
       uint32 _swapInterval = _nextSwapInformation.swapsToPerform[i].interval;
       uint32 _swapToPerform = _nextSwapInformation.swapsToPerform[i].swapToPerform;
@@ -249,7 +188,6 @@
       _amountToBorrowTokenA > _nextSwapInformation.availableToBorrowTokenA ||
       _amountToBorrowTokenB > _nextSwapInformation.availableToBorrowTokenB
     ) revert CommonErrors.InsufficientLiquidity();
->>>>>>> 0fd4af8f
 
     uint256 _amountToHaveTokenA = _nextSwapInformation.availableToBorrowTokenA;
     uint256 _amountToHaveTokenB = _nextSwapInformation.availableToBorrowTokenB;
