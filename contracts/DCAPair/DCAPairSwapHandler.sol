// SPDX-License-Identifier: UNLICENSED
pragma solidity 0.8.4;
pragma abicoder v2;

import 'hardhat/console.sol';

import '../interfaces/ISlidingOracle.sol';
import '../interfaces/IDCAPairSwapCallee.sol';
import './DCAPairParameters.sol';

abstract contract DCAPairSwapHandler is DCAPairParameters, IDCAPairSwapHandler {
  using SafeERC20 for IERC20Detailed;

  uint32 internal constant _MINIMUM_SWAP_INTERVAL = 1 minutes;

  mapping(address => uint256) public override swapAmountAccumulator;
  uint32 public override swapInterval;
  uint256 public override lastSwapPerformed;
  ISlidingOracle public override oracle;

  constructor(ISlidingOracle _oracle, uint32 _swapInterval) {
    require(address(_oracle) != address(0), 'DCAPair: zero address');
    require(_swapInterval >= _MINIMUM_SWAP_INTERVAL, 'DCAPair: interval too short');
    oracle = _oracle;
    swapInterval = _swapInterval;
  }

  function _addNewRatePerUnit(
    address _address,
    uint32 _performedSwap,
    uint256 _ratePerUnit
  ) internal {
    uint32 _previousSwap = _performedSwap - 1;
    uint256[2] memory _accumRatesPerUnitPreviousSwap = _accumRatesPerUnit[_address][_previousSwap];
    (bool _ok, uint256 _result) = Math.tryAdd(_accumRatesPerUnitPreviousSwap[0], _ratePerUnit);
    if (_ok) {
      _accumRatesPerUnit[_address][_performedSwap] = [_result, _accumRatesPerUnitPreviousSwap[1]];
    } else {
      uint256 _missingUntilOverflow = type(uint256).max - _accumRatesPerUnitPreviousSwap[0];
      _accumRatesPerUnit[_address][_performedSwap] = [_ratePerUnit - _missingUntilOverflow, _accumRatesPerUnitPreviousSwap[1] + 1];
    }
  }

  function _registerSwap(
    address _token,
    uint256 _internalAmountUsedToSwap,
    uint256 _ratePerUnit,
    uint32 _swapToRegister
  ) internal {
    swapAmountAccumulator[_token] = _internalAmountUsedToSwap;
    _addNewRatePerUnit(_token, _swapToRegister, _ratePerUnit);
    delete swapAmountDelta[_token][_swapToRegister];
  }

  function _getAmountToSwap(address _address, uint32 _swapToPerform) internal view returns (uint256 _swapAmountAccumulator) {
    unchecked {_swapAmountAccumulator = swapAmountAccumulator[_address] + uint256(swapAmountDelta[_address][_swapToPerform]);}
  }

  function _convertTo(
    uint256 _fromTokenMagnitude,
    uint256 _amountFrom,
    uint256 _rateFromTo
  ) internal pure returns (uint256 _amountTo) {
    _amountTo = (_amountFrom * _rateFromTo) / _fromTokenMagnitude;
  }

  function getNextSwapInfo() public view override returns (NextSwapInformation memory _nextSwapInformation) {
    _nextSwapInformation.swapToPerform = performedSwaps + 1;
    _nextSwapInformation.amountToSwapTokenA = _getAmountToSwap(address(tokenA), _nextSwapInformation.swapToPerform);
    _nextSwapInformation.amountToSwapTokenB = _getAmountToSwap(address(tokenB), _nextSwapInformation.swapToPerform);
    // TODO: Instead of using current, it should use quote to get a moving average and not current?
    _nextSwapInformation.ratePerUnitBToA = oracle.current(address(tokenB), _magnitudeB, address(tokenA));
    _nextSwapInformation.ratePerUnitAToB = (_magnitudeB * _magnitudeA) / _nextSwapInformation.ratePerUnitBToA;

    uint256 _amountOfTokenAIfTokenBSwapped =
      _convertTo(_magnitudeB, _nextSwapInformation.amountToSwapTokenB, _nextSwapInformation.ratePerUnitBToA);

    uint32 _protocolFee = globalParameters.swapFee();
    if (_amountOfTokenAIfTokenBSwapped < _nextSwapInformation.amountToSwapTokenA) {
      _nextSwapInformation.tokenToBeProvidedBySwapper = tokenB;
      _nextSwapInformation.tokenToRewardSwapperWith = tokenA;
      uint256 _tokenASurplus = _nextSwapInformation.amountToSwapTokenA - _amountOfTokenAIfTokenBSwapped;
      _nextSwapInformation.amountToBeProvidedBySwapper = _convertTo(_magnitudeA, _tokenASurplus, _nextSwapInformation.ratePerUnitAToB);
<<<<<<< HEAD
      _nextSwapInformation.amountToRewardSwapperWith = _tokenASurplus + _getFeeFromAmount(_tokenASurplus);
      _nextSwapInformation.platformFeeTokenA = _getFeeFromAmount(_amountOfTokenAIfTokenBSwapped);
      _nextSwapInformation.platformFeeTokenB = _getFeeFromAmount(_nextSwapInformation.amountToSwapTokenB);
      _nextSwapInformation.availableToBorrowTokenA = _balances[address(tokenA)] - _nextSwapInformation.amountToRewardSwapperWith;
      _nextSwapInformation.availableToBorrowTokenB = _balances[address(tokenB)];
=======
      _nextSwapInformation.amountToRewardSwapperWith = _tokenASurplus + _getFeeFromAmount(_protocolFee, _tokenASurplus);
      _nextSwapInformation.platformFeeTokenA = _getFeeFromAmount(_protocolFee, _amountOfTokenAIfTokenBSwapped);
      _nextSwapInformation.platformFeeTokenB = _getFeeFromAmount(_protocolFee, _nextSwapInformation.amountToSwapTokenB);
>>>>>>> e43dc197
    } else if (_amountOfTokenAIfTokenBSwapped > _nextSwapInformation.amountToSwapTokenA) {
      _nextSwapInformation.tokenToBeProvidedBySwapper = tokenA;
      _nextSwapInformation.tokenToRewardSwapperWith = tokenB;
      _nextSwapInformation.amountToBeProvidedBySwapper = _amountOfTokenAIfTokenBSwapped - _nextSwapInformation.amountToSwapTokenA;
      uint256 _amountToBeProvidedConvertedToB =
        _convertTo(_magnitudeA, _nextSwapInformation.amountToBeProvidedBySwapper, _nextSwapInformation.ratePerUnitAToB);
<<<<<<< HEAD
      _nextSwapInformation.amountToRewardSwapperWith = _amountToBeProvidedConvertedToB + _getFeeFromAmount(_amountToBeProvidedConvertedToB);
      _nextSwapInformation.platformFeeTokenA = _getFeeFromAmount(_nextSwapInformation.amountToSwapTokenA);
      _nextSwapInformation.platformFeeTokenB = _getFeeFromAmount(_nextSwapInformation.amountToSwapTokenB - _amountToBeProvidedConvertedToB);
      _nextSwapInformation.availableToBorrowTokenA = _balances[address(tokenA)];
      _nextSwapInformation.availableToBorrowTokenB = _balances[address(tokenB)] - _nextSwapInformation.amountToRewardSwapperWith;
    } else {
      _nextSwapInformation.platformFeeTokenA = _getFeeFromAmount(_nextSwapInformation.amountToSwapTokenA);
      _nextSwapInformation.platformFeeTokenB = _getFeeFromAmount(_nextSwapInformation.amountToSwapTokenB);
      _nextSwapInformation.availableToBorrowTokenA = _balances[address(tokenA)];
      _nextSwapInformation.availableToBorrowTokenB = _balances[address(tokenB)];
=======
      _nextSwapInformation.amountToRewardSwapperWith =
        _amountToBeProvidedConvertedToB +
        _getFeeFromAmount(_protocolFee, _amountToBeProvidedConvertedToB);
      _nextSwapInformation.platformFeeTokenA = _getFeeFromAmount(_protocolFee, _nextSwapInformation.amountToSwapTokenA);
      _nextSwapInformation.platformFeeTokenB = _getFeeFromAmount(
        _protocolFee,
        _nextSwapInformation.amountToSwapTokenB - _amountToBeProvidedConvertedToB
      );
    } else {
      _nextSwapInformation.platformFeeTokenA = _getFeeFromAmount(_protocolFee, _nextSwapInformation.amountToSwapTokenA);
      _nextSwapInformation.platformFeeTokenB = _getFeeFromAmount(_protocolFee, _nextSwapInformation.amountToSwapTokenB);
>>>>>>> e43dc197
    }
  }

  function swap() public override {
    swap(0, 0, msg.sender, '');
  }

  function swap(
    uint256 _amountToBorrowTokenA,
    uint256 _amountToBorrowTokenB,
    address _to,
    bytes memory _data
  ) public override {
    require(lastSwapPerformed <= block.timestamp - swapInterval, 'DCAPair: within swap interval');
    NextSwapInformation memory _nextSwapInformation = getNextSwapInfo();

    _registerSwap(
      address(tokenA),
      _nextSwapInformation.amountToSwapTokenA,
      _nextSwapInformation.ratePerUnitAToB,
      _nextSwapInformation.swapToPerform
    );
    _registerSwap(
      address(tokenB),
      _nextSwapInformation.amountToSwapTokenB,
      _nextSwapInformation.ratePerUnitBToA,
      _nextSwapInformation.swapToPerform
    );
    performedSwaps = _nextSwapInformation.swapToPerform;
    lastSwapPerformed = block.timestamp;

    require(
      _amountToBorrowTokenA <= _nextSwapInformation.availableToBorrowTokenA &&
        _amountToBorrowTokenB <= _nextSwapInformation.availableToBorrowTokenB,
      'DCAPair: insufficient liquidity'
    );

    uint256 _amountToSendTokenA = _amountToBorrowTokenA;
    uint256 _amountToSendTokenB = _amountToBorrowTokenB;
    uint256 _amountToHaveTokenA = _nextSwapInformation.availableToBorrowTokenA;
    uint256 _amountToHaveTokenB = _nextSwapInformation.availableToBorrowTokenB;

    if (_nextSwapInformation.tokenToRewardSwapperWith == tokenA) {
      _amountToSendTokenA += _nextSwapInformation.amountToRewardSwapperWith;
      _amountToHaveTokenB += _nextSwapInformation.amountToBeProvidedBySwapper;
    } else {
      _amountToSendTokenB += _nextSwapInformation.amountToRewardSwapperWith;
      _amountToHaveTokenA += _nextSwapInformation.amountToBeProvidedBySwapper;
    }

    // Optimistically transfer tokens
    if (_amountToSendTokenA > 0) tokenA.safeTransfer(_to, _amountToSendTokenA);
    if (_amountToSendTokenB > 0) tokenB.safeTransfer(_to, _amountToSendTokenB);

    if (_data.length > 0) {
      // Make call
      IDCAPairSwapCallee(_to).DCAPairSwapCall(
        msg.sender,
        tokenA,
        tokenB,
        _amountToBorrowTokenA,
        _amountToBorrowTokenB,
        _nextSwapInformation.tokenToRewardSwapperWith == tokenA,
        _nextSwapInformation.amountToRewardSwapperWith,
        _nextSwapInformation.amountToBeProvidedBySwapper,
        _data
      );
    }

    uint256 _balanceTokenA = tokenA.balanceOf(address(this));
    uint256 _balanceTokenB = tokenB.balanceOf(address(this));

    // Make sure that they sent the tokens back
    require(_balanceTokenA >= _amountToHaveTokenA && _balanceTokenB >= _amountToHaveTokenB, 'DCAPair: liquidity not returned');

    // Update balances
    _balances[address(tokenA)] = _balanceTokenA - _nextSwapInformation.platformFeeTokenA;
    _balances[address(tokenB)] = _balanceTokenB - _nextSwapInformation.platformFeeTokenB;

    // Send fees
    address _feeRecipient = globalParameters.feeRecipient();
    tokenA.safeTransfer(_feeRecipient, _nextSwapInformation.platformFeeTokenA);
    tokenB.safeTransfer(_feeRecipient, _nextSwapInformation.platformFeeTokenB);

    // Emit event
    emit Swapped(_nextSwapInformation);
  }
}<|MERGE_RESOLUTION|>--- conflicted
+++ resolved
@@ -81,35 +81,17 @@
       _nextSwapInformation.tokenToRewardSwapperWith = tokenA;
       uint256 _tokenASurplus = _nextSwapInformation.amountToSwapTokenA - _amountOfTokenAIfTokenBSwapped;
       _nextSwapInformation.amountToBeProvidedBySwapper = _convertTo(_magnitudeA, _tokenASurplus, _nextSwapInformation.ratePerUnitAToB);
-<<<<<<< HEAD
-      _nextSwapInformation.amountToRewardSwapperWith = _tokenASurplus + _getFeeFromAmount(_tokenASurplus);
-      _nextSwapInformation.platformFeeTokenA = _getFeeFromAmount(_amountOfTokenAIfTokenBSwapped);
-      _nextSwapInformation.platformFeeTokenB = _getFeeFromAmount(_nextSwapInformation.amountToSwapTokenB);
-      _nextSwapInformation.availableToBorrowTokenA = _balances[address(tokenA)] - _nextSwapInformation.amountToRewardSwapperWith;
-      _nextSwapInformation.availableToBorrowTokenB = _balances[address(tokenB)];
-=======
       _nextSwapInformation.amountToRewardSwapperWith = _tokenASurplus + _getFeeFromAmount(_protocolFee, _tokenASurplus);
       _nextSwapInformation.platformFeeTokenA = _getFeeFromAmount(_protocolFee, _amountOfTokenAIfTokenBSwapped);
       _nextSwapInformation.platformFeeTokenB = _getFeeFromAmount(_protocolFee, _nextSwapInformation.amountToSwapTokenB);
->>>>>>> e43dc197
+      _nextSwapInformation.availableToBorrowTokenA = _balances[address(tokenA)] - _nextSwapInformation.amountToRewardSwapperWith;
+      _nextSwapInformation.availableToBorrowTokenB = _balances[address(tokenB)];
     } else if (_amountOfTokenAIfTokenBSwapped > _nextSwapInformation.amountToSwapTokenA) {
       _nextSwapInformation.tokenToBeProvidedBySwapper = tokenA;
       _nextSwapInformation.tokenToRewardSwapperWith = tokenB;
       _nextSwapInformation.amountToBeProvidedBySwapper = _amountOfTokenAIfTokenBSwapped - _nextSwapInformation.amountToSwapTokenA;
       uint256 _amountToBeProvidedConvertedToB =
         _convertTo(_magnitudeA, _nextSwapInformation.amountToBeProvidedBySwapper, _nextSwapInformation.ratePerUnitAToB);
-<<<<<<< HEAD
-      _nextSwapInformation.amountToRewardSwapperWith = _amountToBeProvidedConvertedToB + _getFeeFromAmount(_amountToBeProvidedConvertedToB);
-      _nextSwapInformation.platformFeeTokenA = _getFeeFromAmount(_nextSwapInformation.amountToSwapTokenA);
-      _nextSwapInformation.platformFeeTokenB = _getFeeFromAmount(_nextSwapInformation.amountToSwapTokenB - _amountToBeProvidedConvertedToB);
-      _nextSwapInformation.availableToBorrowTokenA = _balances[address(tokenA)];
-      _nextSwapInformation.availableToBorrowTokenB = _balances[address(tokenB)] - _nextSwapInformation.amountToRewardSwapperWith;
-    } else {
-      _nextSwapInformation.platformFeeTokenA = _getFeeFromAmount(_nextSwapInformation.amountToSwapTokenA);
-      _nextSwapInformation.platformFeeTokenB = _getFeeFromAmount(_nextSwapInformation.amountToSwapTokenB);
-      _nextSwapInformation.availableToBorrowTokenA = _balances[address(tokenA)];
-      _nextSwapInformation.availableToBorrowTokenB = _balances[address(tokenB)];
-=======
       _nextSwapInformation.amountToRewardSwapperWith =
         _amountToBeProvidedConvertedToB +
         _getFeeFromAmount(_protocolFee, _amountToBeProvidedConvertedToB);
@@ -118,10 +100,13 @@
         _protocolFee,
         _nextSwapInformation.amountToSwapTokenB - _amountToBeProvidedConvertedToB
       );
+      _nextSwapInformation.availableToBorrowTokenA = _balances[address(tokenA)];
+      _nextSwapInformation.availableToBorrowTokenB = _balances[address(tokenB)] - _nextSwapInformation.amountToRewardSwapperWith;
     } else {
       _nextSwapInformation.platformFeeTokenA = _getFeeFromAmount(_protocolFee, _nextSwapInformation.amountToSwapTokenA);
       _nextSwapInformation.platformFeeTokenB = _getFeeFromAmount(_protocolFee, _nextSwapInformation.amountToSwapTokenB);
->>>>>>> e43dc197
+      _nextSwapInformation.availableToBorrowTokenA = _balances[address(tokenA)];
+      _nextSwapInformation.availableToBorrowTokenB = _balances[address(tokenB)];
     }
   }
 
