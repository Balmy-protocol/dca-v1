// SPDX-License-Identifier: BUSL-1.1
pragma solidity 0.8.4;
pragma abicoder v2;

import '@openzeppelin/contracts/security/ReentrancyGuard.sol';

import '../interfaces/ISlidingOracle.sol';
import '../interfaces/IDCAPairSwapCallee.sol';
import '../libraries/CommonErrors.sol';

import './DCAPairParameters.sol';

abstract contract DCAPairSwapHandler is ReentrancyGuard, DCAPairParameters, IDCAPairSwapHandler {
  using SafeERC20 for IERC20Detailed;
  using EnumerableSet for EnumerableSet.UintSet;

  mapping(uint32 => mapping(address => uint256)) public override swapAmountAccumulator; // swap interval => from token => swap amount accum

  mapping(uint32 => uint32) public override nextSwapAvailable; // swap interval => timestamp
  ISlidingOracle public override oracle;

  constructor(ISlidingOracle _oracle) {
    if (address(_oracle) == address(0)) revert CommonErrors.ZeroAddress();
    oracle = _oracle;
  }

  function _addNewRatePerUnit(
    uint32 _swapInterval,
    address _address,
    uint32 _performedSwap,
    uint256 _ratePerUnit
  ) internal {
    uint256 _accumRatesPerUnitPreviousSwap = _accumRatesPerUnit[_swapInterval][_address][_performedSwap - 1];
    _accumRatesPerUnit[_swapInterval][_address][_performedSwap] = _accumRatesPerUnitPreviousSwap + _ratePerUnit;
  }

  function _registerSwap(
    uint32 _swapInterval,
    address _token,
    uint256 _internalAmountUsedToSwap,
    uint256 _ratePerUnit,
    uint32 _swapToRegister
  ) internal {
    swapAmountAccumulator[_swapInterval][_token] = _internalAmountUsedToSwap;
    _addNewRatePerUnit(_swapInterval, _token, _swapToRegister, _ratePerUnit);
    delete swapAmountDelta[_swapInterval][_token][_swapToRegister];
  }

  function _getAmountToSwap(
    uint32 _swapInterval,
    address _address,
    uint32 _swapToPerform
  ) internal view returns (uint256 _swapAmountAccumulator) {
    unchecked {
      _swapAmountAccumulator =
        swapAmountAccumulator[_swapInterval][_address] +
        uint256(swapAmountDelta[_swapInterval][_address][_swapToPerform]);
    }
  }

  function _convertTo(
    uint256 _fromTokenMagnitude,
    uint256 _amountFrom,
    uint256 _rateFromTo
  ) internal pure returns (uint256 _amountTo) {
    _amountTo = (_amountFrom * _rateFromTo) / _fromTokenMagnitude;
  }

  function _getNextSwapsToPerform() internal view virtual returns (SwapInformation[] memory _swapsToPerform, uint8 _amountOfSwapsToPerform) {
<<<<<<< HEAD
    uint256 _activeSwapIntervalsLength = _activeSwapIntervals.length();
    _swapsToPerform = new SwapInformation[](_activeSwapIntervalsLength);
    for (uint256 i; i < _activeSwapIntervalsLength; i++) {
      uint32 _swapInterval = uint32(_activeSwapIntervals.at(i));
      if (lastSwapPerformed[_swapInterval] / _swapInterval < _getTimestamp() / _swapInterval) {
=======
    // TODO: Make choice of what swap intervals to execute in a clever way
    uint32[] memory _allowedSwapIntervals = globalParameters.allowedSwapIntervals();
    _swapsToPerform = new SwapInformation[](_allowedSwapIntervals.length);
    for (uint256 i; i < _allowedSwapIntervals.length; i++) {
      uint32 _swapInterval = _allowedSwapIntervals[i];
      if (nextSwapAvailable[_swapInterval] <= _getTimestamp()) {
>>>>>>> be49a670
        uint32 _swapToPerform = performedSwaps[_swapInterval] + 1;
        _swapsToPerform[_amountOfSwapsToPerform] = SwapInformation({
          interval: _swapInterval,
          swapToPerform: _swapToPerform,
          amountToSwapTokenA: _getAmountToSwap(_swapInterval, address(tokenA), _swapToPerform),
          amountToSwapTokenB: _getAmountToSwap(_swapInterval, address(tokenB), _swapToPerform)
        });
        _amountOfSwapsToPerform++;
      }
    }
  }

  function getNextSwapInfo() public view override returns (NextSwapInformation memory _nextSwapInformation) {
    uint32 _swapFee = globalParameters.swapFee();
    _nextSwapInformation = _getNextSwapInfo(_swapFee);
  }

  function _getNextSwapInfo(uint32 _swapFee) internal view virtual returns (NextSwapInformation memory _nextSwapInformation) {
    uint256 _amountToSwapTokenA;
    uint256 _amountToSwapTokenB;
    {
      (SwapInformation[] memory _swapsToPerform, uint8 _amountOfSwaps) = _getNextSwapsToPerform();
      for (uint256 i; i < _amountOfSwaps; i++) {
        _amountToSwapTokenA += _swapsToPerform[i].amountToSwapTokenA;
        _amountToSwapTokenB += _swapsToPerform[i].amountToSwapTokenB;
      }
      _nextSwapInformation.swapsToPerform = _swapsToPerform;
      _nextSwapInformation.amountOfSwaps = _amountOfSwaps;
    }
    // TODO: Instead of using current, it should use quote to get a moving average and not current?
    _nextSwapInformation.ratePerUnitBToA = oracle.current(address(tokenB), _magnitudeB, address(tokenA));
    _nextSwapInformation.ratePerUnitAToB = (_magnitudeB * _magnitudeA) / _nextSwapInformation.ratePerUnitBToA;

    uint256 _amountOfTokenAIfTokenBSwapped = _convertTo(_magnitudeB, _amountToSwapTokenB, _nextSwapInformation.ratePerUnitBToA);

    if (_amountOfTokenAIfTokenBSwapped < _amountToSwapTokenA) {
      _nextSwapInformation.tokenToBeProvidedBySwapper = tokenB;
      _nextSwapInformation.tokenToRewardSwapperWith = tokenA;
      uint256 _tokenASurplus = _amountToSwapTokenA - _amountOfTokenAIfTokenBSwapped;
      _nextSwapInformation.amountToBeProvidedBySwapper = _convertTo(_magnitudeA, _tokenASurplus, _nextSwapInformation.ratePerUnitAToB);
      _nextSwapInformation.amountToRewardSwapperWith = _tokenASurplus + _getFeeFromAmount(_swapFee, _tokenASurplus);
      _nextSwapInformation.platformFeeTokenA = _getFeeFromAmount(_swapFee, _amountOfTokenAIfTokenBSwapped);
      _nextSwapInformation.platformFeeTokenB = _getFeeFromAmount(_swapFee, _amountToSwapTokenB);
      _nextSwapInformation.availableToBorrowTokenA = _balances[address(tokenA)] - _nextSwapInformation.amountToRewardSwapperWith;
      _nextSwapInformation.availableToBorrowTokenB = _balances[address(tokenB)];
    } else if (_amountOfTokenAIfTokenBSwapped > _amountToSwapTokenA) {
      _nextSwapInformation.tokenToBeProvidedBySwapper = tokenA;
      _nextSwapInformation.tokenToRewardSwapperWith = tokenB;
      _nextSwapInformation.amountToBeProvidedBySwapper = _amountOfTokenAIfTokenBSwapped - _amountToSwapTokenA;
      uint256 _amountToBeProvidedConvertedToB = _convertTo(
        _magnitudeA,
        _nextSwapInformation.amountToBeProvidedBySwapper,
        _nextSwapInformation.ratePerUnitAToB
      );
      _nextSwapInformation.amountToRewardSwapperWith =
        _amountToBeProvidedConvertedToB +
        _getFeeFromAmount(_swapFee, _amountToBeProvidedConvertedToB);
      _nextSwapInformation.platformFeeTokenA = _getFeeFromAmount(_swapFee, _amountToSwapTokenA);
      _nextSwapInformation.platformFeeTokenB = _getFeeFromAmount(_swapFee, _amountToSwapTokenB - _amountToBeProvidedConvertedToB);
      _nextSwapInformation.availableToBorrowTokenA = _balances[address(tokenA)];
      _nextSwapInformation.availableToBorrowTokenB = _balances[address(tokenB)] - _nextSwapInformation.amountToRewardSwapperWith;
    } else {
      _nextSwapInformation.platformFeeTokenA = _getFeeFromAmount(_swapFee, _amountToSwapTokenA);
      _nextSwapInformation.platformFeeTokenB = _getFeeFromAmount(_swapFee, _amountToSwapTokenB);
      _nextSwapInformation.availableToBorrowTokenA = _balances[address(tokenA)];
      _nextSwapInformation.availableToBorrowTokenB = _balances[address(tokenB)];
    }
  }

  function swap() public override {
    swap(0, 0, msg.sender, '');
  }

  function swap(
    uint256 _amountToBorrowTokenA,
    uint256 _amountToBorrowTokenB,
    address _to,
    bytes memory _data
  ) public override nonReentrant {
    IDCAGlobalParameters.SwapParameters memory _swapParameters = globalParameters.swapParameters();
    if (_swapParameters.isPaused) revert CommonErrors.Paused();
    NextSwapInformation memory _nextSwapInformation = _getNextSwapInfo(_swapParameters.swapFee);
    if (_nextSwapInformation.amountOfSwaps == 0) revert NoSwapsToExecute();

    // TODO: revert if _nextSwapInformation.amountOfSwaps is 0
    uint32 _timestamp = _getTimestamp();
    for (uint256 i; i < _nextSwapInformation.amountOfSwaps; i++) {
      uint32 _swapInterval = _nextSwapInformation.swapsToPerform[i].interval;
      uint32 _swapToPerform = _nextSwapInformation.swapsToPerform[i].swapToPerform;
<<<<<<< HEAD
      if (_nextSwapInformation.swapsToPerform[i].amountToSwapTokenA > 0 || _nextSwapInformation.swapsToPerform[i].amountToSwapTokenB > 0) {
        _registerSwap(
          _swapInterval,
          address(tokenA),
          _nextSwapInformation.swapsToPerform[i].amountToSwapTokenA,
          _nextSwapInformation.ratePerUnitAToB,
          _swapToPerform
        );
        _registerSwap(
          _swapInterval,
          address(tokenB),
          _nextSwapInformation.swapsToPerform[i].amountToSwapTokenB,
          _nextSwapInformation.ratePerUnitBToA,
          _swapToPerform
        );
        performedSwaps[_swapInterval] = _swapToPerform;
        lastSwapPerformed[_swapInterval] = _timestamp;
      } else {
        _activeSwapIntervals.remove(_swapInterval);
      }
=======
      _registerSwap(
        _swapInterval,
        address(tokenA),
        _nextSwapInformation.swapsToPerform[i].amountToSwapTokenA,
        _nextSwapInformation.ratePerUnitAToB,
        _swapToPerform
      );
      _registerSwap(
        _swapInterval,
        address(tokenB),
        _nextSwapInformation.swapsToPerform[i].amountToSwapTokenB,
        _nextSwapInformation.ratePerUnitBToA,
        _swapToPerform
      );
      performedSwaps[_swapInterval] = _swapToPerform;
      nextSwapAvailable[_swapInterval] = ((_timestamp / _swapInterval) + 1) * _swapInterval;
>>>>>>> be49a670
    }

    if (
      _amountToBorrowTokenA > _nextSwapInformation.availableToBorrowTokenA ||
      _amountToBorrowTokenB > _nextSwapInformation.availableToBorrowTokenB
    ) revert CommonErrors.InsufficientLiquidity();

    uint256 _amountToHaveTokenA = _nextSwapInformation.availableToBorrowTokenA;
    uint256 _amountToHaveTokenB = _nextSwapInformation.availableToBorrowTokenB;

    {
      // scope for _amountToSendToken{A,B}, avoids stack too deep errors
      uint256 _amountToSendTokenA = _amountToBorrowTokenA;
      uint256 _amountToSendTokenB = _amountToBorrowTokenB;

      if (_nextSwapInformation.tokenToRewardSwapperWith == tokenA) {
        _amountToSendTokenA += _nextSwapInformation.amountToRewardSwapperWith;
        _amountToHaveTokenB += _nextSwapInformation.amountToBeProvidedBySwapper;
      } else {
        _amountToSendTokenB += _nextSwapInformation.amountToRewardSwapperWith;
        _amountToHaveTokenA += _nextSwapInformation.amountToBeProvidedBySwapper;
      }

      // Optimistically transfer tokens
      if (_amountToSendTokenA > 0) tokenA.safeTransfer(_to, _amountToSendTokenA);
      if (_amountToSendTokenB > 0) tokenB.safeTransfer(_to, _amountToSendTokenB);
    }

    if (_data.length > 0) {
      // Make call
      IDCAPairSwapCallee(_to).DCAPairSwapCall(
        msg.sender,
        tokenA,
        tokenB,
        _amountToBorrowTokenA,
        _amountToBorrowTokenB,
        _nextSwapInformation.tokenToRewardSwapperWith == tokenA,
        _nextSwapInformation.amountToRewardSwapperWith,
        _nextSwapInformation.amountToBeProvidedBySwapper,
        _data
      );
    }

    uint256 _balanceTokenA = tokenA.balanceOf(address(this));
    uint256 _balanceTokenB = tokenB.balanceOf(address(this));

    // Make sure that they sent the tokens back
    if (_balanceTokenA < _amountToHaveTokenA || _balanceTokenB < _amountToHaveTokenB) revert CommonErrors.LiquidityNotReturned();

    // Update balances
    _balances[address(tokenA)] = _balanceTokenA - _nextSwapInformation.platformFeeTokenA;
    _balances[address(tokenB)] = _balanceTokenB - _nextSwapInformation.platformFeeTokenB;

    // Send fees
    tokenA.safeTransfer(_swapParameters.feeRecipient, _nextSwapInformation.platformFeeTokenA);
    tokenB.safeTransfer(_swapParameters.feeRecipient, _nextSwapInformation.platformFeeTokenB);

    // Emit event
    emit Swapped(msg.sender, _to, _amountToBorrowTokenA, _amountToBorrowTokenB, _nextSwapInformation);
  }

  function _getTimestamp() internal view virtual returns (uint32 _blockTimestamp) {
    _blockTimestamp = uint32(block.timestamp);
  }
}<|MERGE_RESOLUTION|>--- conflicted
+++ resolved
@@ -67,20 +67,11 @@
   }
 
   function _getNextSwapsToPerform() internal view virtual returns (SwapInformation[] memory _swapsToPerform, uint8 _amountOfSwapsToPerform) {
-<<<<<<< HEAD
     uint256 _activeSwapIntervalsLength = _activeSwapIntervals.length();
     _swapsToPerform = new SwapInformation[](_activeSwapIntervalsLength);
     for (uint256 i; i < _activeSwapIntervalsLength; i++) {
       uint32 _swapInterval = uint32(_activeSwapIntervals.at(i));
-      if (lastSwapPerformed[_swapInterval] / _swapInterval < _getTimestamp() / _swapInterval) {
-=======
-    // TODO: Make choice of what swap intervals to execute in a clever way
-    uint32[] memory _allowedSwapIntervals = globalParameters.allowedSwapIntervals();
-    _swapsToPerform = new SwapInformation[](_allowedSwapIntervals.length);
-    for (uint256 i; i < _allowedSwapIntervals.length; i++) {
-      uint32 _swapInterval = _allowedSwapIntervals[i];
       if (nextSwapAvailable[_swapInterval] <= _getTimestamp()) {
->>>>>>> be49a670
         uint32 _swapToPerform = performedSwaps[_swapInterval] + 1;
         _swapsToPerform[_amountOfSwapsToPerform] = SwapInformation({
           interval: _swapInterval,
@@ -170,7 +161,6 @@
     for (uint256 i; i < _nextSwapInformation.amountOfSwaps; i++) {
       uint32 _swapInterval = _nextSwapInformation.swapsToPerform[i].interval;
       uint32 _swapToPerform = _nextSwapInformation.swapsToPerform[i].swapToPerform;
-<<<<<<< HEAD
       if (_nextSwapInformation.swapsToPerform[i].amountToSwapTokenA > 0 || _nextSwapInformation.swapsToPerform[i].amountToSwapTokenB > 0) {
         _registerSwap(
           _swapInterval,
@@ -187,28 +177,10 @@
           _swapToPerform
         );
         performedSwaps[_swapInterval] = _swapToPerform;
-        lastSwapPerformed[_swapInterval] = _timestamp;
+        nextSwapAvailable[_swapInterval] = ((_timestamp / _swapInterval) + 1) * _swapInterval;
       } else {
         _activeSwapIntervals.remove(_swapInterval);
       }
-=======
-      _registerSwap(
-        _swapInterval,
-        address(tokenA),
-        _nextSwapInformation.swapsToPerform[i].amountToSwapTokenA,
-        _nextSwapInformation.ratePerUnitAToB,
-        _swapToPerform
-      );
-      _registerSwap(
-        _swapInterval,
-        address(tokenB),
-        _nextSwapInformation.swapsToPerform[i].amountToSwapTokenB,
-        _nextSwapInformation.ratePerUnitBToA,
-        _swapToPerform
-      );
-      performedSwaps[_swapInterval] = _swapToPerform;
-      nextSwapAvailable[_swapInterval] = ((_timestamp / _swapInterval) + 1) * _swapInterval;
->>>>>>> be49a670
     }
 
     if (
