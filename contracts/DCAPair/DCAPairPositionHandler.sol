// SPDX-License-Identifier: BUSL-1.1
pragma solidity 0.8.4;

import '@openzeppelin/contracts/token/ERC721/ERC721.sol';
import '@openzeppelin/contracts/security/ReentrancyGuard.sol';

import './DCAPairParameters.sol';

abstract contract DCAPairPositionHandler is ReentrancyGuard, DCAPairParameters, IDCAPairPositionHandler, ERC721 {
  struct DCA {
    uint32 lastWithdrawSwap;
    uint32 lastSwap;
    uint32 swapInterval; // TODO: remove 32 bits from somewhere else
    uint192 rate;
    bool fromTokenA;
    uint248 swappedBeforeModified;
  }

  using SafeERC20 for IERC20Detailed;

  mapping(uint256 => DCA) internal _userPositions;
  uint256 internal _idCounter;

  constructor(IERC20Detailed _tokenA, IERC20Detailed _tokenB)
    ERC721(string(abi.encodePacked('DCA: ', _tokenA.symbol(), ' - ', _tokenB.symbol())), 'DCA')
  {}

  function userPosition(uint256 _dcaId) public view override returns (UserPosition memory _userPosition) {
    DCA memory position = _userPositions[_dcaId];
    _userPosition.from = position.fromTokenA ? tokenA : tokenB;
    _userPosition.to = position.fromTokenA ? tokenB : tokenA;
    _userPosition.swapInterval = position.swapInterval;
    _userPosition.swapsExecuted = position.swapInterval > 0 ? performedSwaps[position.swapInterval] - position.lastWithdrawSwap : 0;
    _userPosition.swapped = _calculateSwapped(_dcaId);
    _userPosition.swapsLeft = position.lastSwap > performedSwaps[position.swapInterval]
      ? position.lastSwap - performedSwaps[position.swapInterval]
      : 0;
    _userPosition.remaining = _calculateUnswapped(_dcaId);
    _userPosition.rate = position.rate;
  }

  function deposit(
    address _tokenAddress,
    uint192 _rate,
    uint32 _amountOfSwaps,
    uint32 _swapInterval
  ) public override nonReentrant returns (uint256) {
    if (_tokenAddress != address(tokenA) && _tokenAddress != address(tokenB)) revert InvalidToken();
    if (!globalParameters.isSwapIntervalAllowed(_swapInterval)) revert InvalidInterval();
    IERC20Detailed _from = _tokenAddress == address(tokenA) ? tokenA : tokenB;
    uint256 _amount = _rate * _amountOfSwaps;
    _from.safeTransferFrom(msg.sender, address(this), _amount);
    _balances[_tokenAddress] += _amount;
    _idCounter += 1;
    _safeMint(msg.sender, _idCounter);
    (uint32 _startingSwap, uint32 _finalSwap) = _addPosition(_idCounter, _tokenAddress, _rate, _amountOfSwaps, 0, _swapInterval);
    emit Deposited(msg.sender, _idCounter, _tokenAddress, _rate, _startingSwap, _swapInterval, _finalSwap);
    return _idCounter;
  }

  function withdrawSwapped(uint256 _dcaId) public override nonReentrant returns (uint256 _swapped) {
    _assertPositionExistsAndCanBeOperatedByCaller(_dcaId);

    _swapped = _calculateSwapped(_dcaId);

    _userPositions[_dcaId].lastWithdrawSwap = performedSwaps[_userPositions[_dcaId].swapInterval];
    _userPositions[_dcaId].swappedBeforeModified = 0;

    IERC20Detailed _to = _getTo(_dcaId);
    _balances[address(_to)] -= _swapped;
    _to.safeTransfer(msg.sender, _swapped);

    emit Withdrew(msg.sender, _dcaId, address(_to), _swapped);
  }

  function withdrawSwappedMany(uint256[] calldata _dcaIds)
    public
    override
    nonReentrant
    returns (uint256 _swappedTokenA, uint256 _swappedTokenB)
  {
    for (uint256 i; i < _dcaIds.length; i++) {
      uint256 _dcaId = _dcaIds[i];
      _assertPositionExistsAndCanBeOperatedByCaller(_dcaId);
      uint256 _swappedDCA = _calculateSwapped(_dcaId);
      if (_userPositions[_dcaId].fromTokenA) {
        _swappedTokenB += _swappedDCA;
      } else {
        _swappedTokenA += _swappedDCA;
      }
      _userPositions[_dcaId].lastWithdrawSwap = performedSwaps[_userPositions[_dcaId].swapInterval];
      _userPositions[_dcaId].swappedBeforeModified = 0;
    }

    if (_swappedTokenA > 0) {
      _balances[address(tokenA)] -= _swappedTokenA;
      tokenA.safeTransfer(msg.sender, _swappedTokenA);
    }

    if (_swappedTokenB > 0) {
      _balances[address(tokenB)] -= _swappedTokenB;
      tokenB.safeTransfer(msg.sender, _swappedTokenB);
    }
    emit WithdrewMany(msg.sender, _dcaIds, _swappedTokenA, _swappedTokenB);
  }

  function terminate(uint256 _dcaId) public override nonReentrant {
    _assertPositionExistsAndCanBeOperatedByCaller(_dcaId);

    uint256 _swapped = _calculateSwapped(_dcaId);
    uint256 _unswapped = _calculateUnswapped(_dcaId);

    IERC20Detailed _from = _getFrom(_dcaId);
    IERC20Detailed _to = _getTo(_dcaId);
    _removePosition(_dcaId);
    _burn(_dcaId);

    if (_swapped > 0) {
      _balances[address(_to)] -= _swapped;
      _to.safeTransfer(msg.sender, _swapped);
    }

    if (_unswapped > 0) {
      _balances[address(_from)] -= _unswapped;
      _from.safeTransfer(msg.sender, _unswapped);
    }

    emit Terminated(msg.sender, _dcaId, _unswapped, _swapped);
  }

  function modifyRate(uint256 _dcaId, uint192 _newRate) public override nonReentrant {
    _assertPositionExistsAndCanBeOperatedByCaller(_dcaId);

    DCA memory _userDCA = _userPositions[_dcaId];

    uint32 _swapsLeft = _userDCA.lastSwap - performedSwaps[_userDCA.swapInterval];
    if (_swapsLeft == 0) revert PositionCompleted();

    _modifyRateAndSwaps(_dcaId, _newRate, _swapsLeft);
  }

  function modifySwaps(uint256 _dcaId, uint32 _newSwaps) public override nonReentrant {
    _assertPositionExistsAndCanBeOperatedByCaller(_dcaId);

    _modifyRateAndSwaps(_dcaId, _userPositions[_dcaId].rate, _newSwaps);
  }

  function modifyRateAndSwaps(
    uint256 _dcaId,
    uint192 _newRate,
    uint32 _newAmountOfSwaps
  ) public override nonReentrant {
    _assertPositionExistsAndCanBeOperatedByCaller(_dcaId);

    _modifyRateAndSwaps(_dcaId, _newRate, _newAmountOfSwaps);
  }

  function addFundsToPosition(
    uint256 _dcaId,
    uint256 _amount,
    uint32 _newSwaps
  ) public override nonReentrant {
    _assertPositionExistsAndCanBeOperatedByCaller(_dcaId);
    if (_amount == 0) revert ZeroAmount();

    uint256 _unswapped = _calculateUnswapped(_dcaId);
    uint256 _total = _unswapped + _amount;

    _modifyPosition(_dcaId, _total, _unswapped, uint192(_total / _newSwaps), _newSwaps);
  }

  function tokenURI(uint256 tokenId) public view override returns (string memory) {
    return globalParameters.nftDescriptor().tokenURI(this, tokenId);
  }

  /** Helper function to modify a position */
  function _modifyRateAndSwaps(
    uint256 _dcaId,
    uint192 _newRate,
    uint32 _newAmountOfSwaps
  ) internal {
    uint256 _unswapped = _calculateUnswapped(_dcaId);
    uint256 _totalNecessary = _newRate * _newAmountOfSwaps;

    _modifyPosition(_dcaId, _totalNecessary, _unswapped, _newRate, _newAmountOfSwaps);
  }

  function _modifyPosition(
    uint256 _dcaId,
    uint256 _totalNecessary,
    uint256 _unswapped,
    uint192 _newRate,
    uint32 _newAmountOfSwaps
  ) internal {
    IERC20Detailed _from = _getFrom(_dcaId);

    // We will store the swapped amount without the fee. The fee will be applied during withdraw/terminate
    uint256 _swapped = _calculateSwapped(_dcaId, false);
    if (_swapped > type(uint248).max) revert MandatoryWithdraw(); // You should withdraw before modifying, to avoid loosing funds

    uint32 _swapInterval = _userPositions[_dcaId].swapInterval;
    _removePosition(_dcaId);
    (uint32 _startingSwap, uint32 _finalSwap) = _addPosition(
      _dcaId,
      address(_from),
      _newRate,
      _newAmountOfSwaps,
      uint248(_swapped),
      _swapInterval
    );

    if (_totalNecessary > _unswapped) {
      // We need to ask for more funds
      _from.safeTransferFrom(msg.sender, address(this), _totalNecessary - _unswapped);
      _balances[address(_from)] += _totalNecessary - _unswapped;
    } else if (_totalNecessary < _unswapped) {
      // We need to return to the owner the amount that won't be used anymore
      _balances[address(_from)] -= _unswapped - _totalNecessary;
      _from.safeTransfer(msg.sender, _unswapped - _totalNecessary);
    }

    emit Modified(msg.sender, _dcaId, _newRate, _startingSwap, _finalSwap);
  }

  function _assertPositionExistsAndCanBeOperatedByCaller(uint256 _dcaId) internal view {
    if (_userPositions[_dcaId].rate == 0) revert InvalidPosition();
    if (!_isApprovedOrOwner(msg.sender, _dcaId)) revert UnauthorizedCaller();
  }

  function _addPosition(
    uint256 _dcaId,
    address _from,
    uint192 _rate,
    uint32 _amountOfSwaps,
    uint248 _swappedBeforeModified,
    uint32 _swapInterval
  ) internal returns (uint32 _startingSwap, uint32 _finalSwap) {
    if (_rate == 0) revert ZeroRate();
    if (_amountOfSwaps == 0) revert ZeroSwaps();
    uint32 _performedSwaps = performedSwaps[_swapInterval];
    _startingSwap = _performedSwaps + 1;
    _finalSwap = _performedSwaps + _amountOfSwaps;
    swapAmountDelta[_swapInterval][_from][_startingSwap] += int192(_rate);
    swapAmountDelta[_swapInterval][_from][_finalSwap] -= int192(_rate);
    _userPositions[_dcaId] = DCA(_performedSwaps, _finalSwap, _swapInterval, _rate, _from == address(tokenA), _swappedBeforeModified);
  }

  function _removePosition(uint256 _dcaId) internal {
    DCA memory _userDCA = _userPositions[_dcaId];
    if (_userDCA.lastSwap > performedSwaps[_userDCA.swapInterval]) {
      address _from = _userDCA.fromTokenA ? address(tokenA) : address(tokenB);
      swapAmountDelta[_userDCA.swapInterval][_from][performedSwaps[_userDCA.swapInterval] + 1] -= int192(_userDCA.rate);
      swapAmountDelta[_userDCA.swapInterval][_from][_userDCA.lastSwap] += int192(_userDCA.rate);
    }
    delete _userPositions[_dcaId];
  }

  /** Return the amount of tokens swapped in TO */
  function _calculateSwapped(uint256 _dcaId) internal view returns (uint256 _swapped) {
    _swapped = _calculateSwapped(_dcaId, true);
  }

  function _calculateSwapped(uint256 _dcaId, bool _applyFee) internal view returns (uint256 _swapped) {
    DCA memory _userDCA = _userPositions[_dcaId];
    address _from = _userDCA.fromTokenA ? address(tokenA) : address(tokenB);
<<<<<<< HEAD
    uint256[2] memory _accumRatesLastWidthraw = _accumRatesPerUnit[_userDCA.swapInterval][_from][_userDCA.lastWithdrawSwap];
    uint256[2] memory _accumRatesLastSwap = _accumRatesPerUnit[_userDCA.swapInterval][_from][
      performedSwaps[_userDCA.swapInterval] < _userDCA.lastSwap ? performedSwaps[_userDCA.swapInterval] : _userDCA.lastSwap
    ];

    /*
      LS = last swap = min(performed swaps, position.finalSwap)
      LW = last widthraw
      RATE_PER_UNIT(swap) = TO tokens for one unit of FROM = amount TO tokens * magnitude(TO)
      RATE(position) = amount FROM tokens * magnitude(FROM)
      accumPerUnit(swap) = RATE_PER_UNIT(swap) + RATE_PER_UNIT(swap - 1) + ... + RATE_PER_UNIT(1)

      swapped = (accumPerUnit(LS) - accumPerUnit(LW)) * RATE / magnitude(FROM)
      swapped = ((multiplier(LS) - multiplier(LW)) * MAX_UINT + accum(LS) - accum(LW)) * RATE / magnitude(FROM)
    */

    uint256 _multiplierDifference = _accumRatesLastSwap[1] - _accumRatesLastWidthraw[1];
    uint256 _accumPerUnit;
    if (_multiplierDifference == 2) {
      // If multiplier difference is 2, then the only way it won't overflow is if accum(LS) - accum(LW) == -max(uint256).
      // This line will revert for all other scenarios
      _accumPerUnit = type(uint256).max - (_accumRatesLastWidthraw[0] - _accumRatesLastSwap[0]) + type(uint256).max;
    } else {
      uint256 _multiplierTerm = _multiplierDifference * type(uint256).max;
      if (_accumRatesLastSwap[0] >= _accumRatesLastWidthraw[0]) {
        _accumPerUnit = _multiplierTerm + (_accumRatesLastSwap[0] - _accumRatesLastWidthraw[0]);
      } else {
        _accumPerUnit = _multiplierTerm - (_accumRatesLastWidthraw[0] - _accumRatesLastSwap[0]);
      }
    }
=======
    uint256 _accumRatesLastWidthraw = _accumRatesPerUnit[_userDCA.swapInterval][_from][_userDCA.lastWithdrawSwap];
    uint256 _accumRatesLastSwap = _accumRatesPerUnit[_userDCA.swapInterval][_from][
      performedSwaps[_userDCA.swapInterval] < _userDCA.lastSwap ? performedSwaps[_userDCA.swapInterval] : _userDCA.lastSwap
    ];
>>>>>>> e0533254

    uint256 _accumPerUnit = _accumRatesLastSwap - _accumRatesLastWidthraw;
    uint256 _magnitude = _userDCA.fromTokenA ? _magnitudeA : _magnitudeB;
    (bool _ok, uint256 _mult) = Math.tryMul(_accumPerUnit, _userDCA.rate);
    uint256 _swappedInCurrentPosition;
    if (_ok) {
      _swappedInCurrentPosition = _mult / _magnitude;
    } else {
      // Since we can't multiply accum and rate because of overflows, we need to figure out which to divide
      // We don't want to divide a term that is smaller than magnitude, because it would go to 0.
      // And if neither are smaller than magnitude, then we will choose the one that loses less information, and that would be the one with smallest reminder
      bool _divideAccumFirst = _userDCA.rate < _magnitude ||
        (_accumPerUnit > _magnitude && _accumPerUnit % _magnitude < _userDCA.rate % _magnitude);
      _swappedInCurrentPosition = _divideAccumFirst
        ? (_accumPerUnit / _magnitude) * _userDCA.rate
        : (_userDCA.rate / _magnitude) * _accumPerUnit;
    }

    uint256 _actuallySwapped = _swappedInCurrentPosition + _userDCA.swappedBeforeModified;
    if (_applyFee) {
      _swapped = _actuallySwapped - _getFeeFromAmount(globalParameters.swapFee(), _actuallySwapped);
    } else {
      _swapped = _actuallySwapped;
    }
  }

  /** Returns how many FROM remains unswapped  */
  function _calculateUnswapped(uint256 _dcaId) internal view returns (uint256 _unswapped) {
    DCA memory _userDCA = _userPositions[_dcaId];
    if (_userDCA.lastSwap <= performedSwaps[_userDCA.swapInterval]) {
      return 0;
    }
    uint32 _remainingSwaps = _userDCA.lastSwap - performedSwaps[_userDCA.swapInterval];
    _unswapped = _remainingSwaps * _userDCA.rate;
  }

  function _getFrom(uint256 _dcaId) internal view returns (IERC20Detailed _from) {
    DCA memory _userDCA = _userPositions[_dcaId];
    _from = _userDCA.fromTokenA ? tokenA : tokenB;
  }

  function _getTo(uint256 _dcaId) internal view returns (IERC20Detailed _to) {
    DCA memory _userDCA = _userPositions[_dcaId];
    _to = _userDCA.fromTokenA ? tokenB : tokenA;
  }
}<|MERGE_RESOLUTION|>--- conflicted
+++ resolved
@@ -263,43 +263,10 @@
   function _calculateSwapped(uint256 _dcaId, bool _applyFee) internal view returns (uint256 _swapped) {
     DCA memory _userDCA = _userPositions[_dcaId];
     address _from = _userDCA.fromTokenA ? address(tokenA) : address(tokenB);
-<<<<<<< HEAD
-    uint256[2] memory _accumRatesLastWidthraw = _accumRatesPerUnit[_userDCA.swapInterval][_from][_userDCA.lastWithdrawSwap];
-    uint256[2] memory _accumRatesLastSwap = _accumRatesPerUnit[_userDCA.swapInterval][_from][
-      performedSwaps[_userDCA.swapInterval] < _userDCA.lastSwap ? performedSwaps[_userDCA.swapInterval] : _userDCA.lastSwap
-    ];
-
-    /*
-      LS = last swap = min(performed swaps, position.finalSwap)
-      LW = last widthraw
-      RATE_PER_UNIT(swap) = TO tokens for one unit of FROM = amount TO tokens * magnitude(TO)
-      RATE(position) = amount FROM tokens * magnitude(FROM)
-      accumPerUnit(swap) = RATE_PER_UNIT(swap) + RATE_PER_UNIT(swap - 1) + ... + RATE_PER_UNIT(1)
-
-      swapped = (accumPerUnit(LS) - accumPerUnit(LW)) * RATE / magnitude(FROM)
-      swapped = ((multiplier(LS) - multiplier(LW)) * MAX_UINT + accum(LS) - accum(LW)) * RATE / magnitude(FROM)
-    */
-
-    uint256 _multiplierDifference = _accumRatesLastSwap[1] - _accumRatesLastWidthraw[1];
-    uint256 _accumPerUnit;
-    if (_multiplierDifference == 2) {
-      // If multiplier difference is 2, then the only way it won't overflow is if accum(LS) - accum(LW) == -max(uint256).
-      // This line will revert for all other scenarios
-      _accumPerUnit = type(uint256).max - (_accumRatesLastWidthraw[0] - _accumRatesLastSwap[0]) + type(uint256).max;
-    } else {
-      uint256 _multiplierTerm = _multiplierDifference * type(uint256).max;
-      if (_accumRatesLastSwap[0] >= _accumRatesLastWidthraw[0]) {
-        _accumPerUnit = _multiplierTerm + (_accumRatesLastSwap[0] - _accumRatesLastWidthraw[0]);
-      } else {
-        _accumPerUnit = _multiplierTerm - (_accumRatesLastWidthraw[0] - _accumRatesLastSwap[0]);
-      }
-    }
-=======
     uint256 _accumRatesLastWidthraw = _accumRatesPerUnit[_userDCA.swapInterval][_from][_userDCA.lastWithdrawSwap];
     uint256 _accumRatesLastSwap = _accumRatesPerUnit[_userDCA.swapInterval][_from][
       performedSwaps[_userDCA.swapInterval] < _userDCA.lastSwap ? performedSwaps[_userDCA.swapInterval] : _userDCA.lastSwap
     ];
->>>>>>> e0533254
 
     uint256 _accumPerUnit = _accumRatesLastSwap - _accumRatesLastWidthraw;
     uint256 _magnitude = _userDCA.fromTokenA ? _magnitudeA : _magnitudeB;
