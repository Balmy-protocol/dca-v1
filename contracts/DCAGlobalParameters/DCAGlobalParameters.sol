// SPDX-License-Identifier: UNLICENSED
pragma solidity 0.8.4;

import '@openzeppelin/contracts/utils/structs/EnumerableSet.sol';
import '../utils/Governable.sol';
import '../interfaces/IDCAGlobalParameters.sol';

contract DCAGlobalParameters is IDCAGlobalParameters, Governable {
  using EnumerableSet for EnumerableSet.UintSet;

  address public override feeRecipient;
<<<<<<< HEAD
  uint32 public override swapFee = 3000; // 0.3%
  uint32 public override loanFee = 1000; // 0.1%
=======
  IDCATokenDescriptor public override nftDescriptor;
  uint32 public override fee = 3000; // 0.3%
>>>>>>> ee7d0365
  uint24 public constant override FEE_PRECISION = 10000;
  uint32 public constant override MAX_FEE = 10 * FEE_PRECISION; // 10%
  mapping(uint32 => string) public override intervalDescription;
  EnumerableSet.UintSet internal _allowedSwapIntervals;

  constructor(
    address _governor,
    address _feeRecipient,
    IDCATokenDescriptor _nftDescriptor
  ) Governable(_governor) {
    setFeeRecipient(_feeRecipient);
    setNFTDescriptor(_nftDescriptor);
  }

  function setFeeRecipient(address _feeRecipient) public override onlyGovernor {
    require(_feeRecipient != address(0), 'DCAGParameters: zero address');
    feeRecipient = _feeRecipient;
    emit FeeRecipientSet(_feeRecipient);
  }

<<<<<<< HEAD
  function setSwapFee(uint32 _swapFee) public override onlyGovernor {
=======
  function setNFTDescriptor(IDCATokenDescriptor _descriptor) public override onlyGovernor {
    require(address(_descriptor) != address(0), 'DCAGParameters: zero address');
    nftDescriptor = _descriptor;
    emit NFTDescriptorSet(_descriptor);
  }

  function setFee(uint32 _fee) public override onlyGovernor {
>>>>>>> ee7d0365
    require(_fee <= MAX_FEE, 'DCAGParameters: fee too high');
    swapFee = _swapFee;
    emit SwapFeeSet(_swapFee);
  }

  function setLoanFee(uint32 _loanFee) public override onlyGovernor {
    require(_loanFee <= MAX_FEE, 'DCAGParameters: fee too high');
    loanFee = _loanFee;
    emit LoanFeeSet(_loanFee);
  }

  function addSwapIntervalsToAllowedList(uint32[] calldata _swapIntervals, string[] calldata _descriptions) public override onlyGovernor {
    require(_swapIntervals.length == _descriptions.length, 'DCAGParameters: invalid params');
    for (uint256 i = 0; i < _swapIntervals.length; i++) {
      require(_swapIntervals[i] > 0, 'DCAGParameters: zero interval');
      require(bytes(_descriptions[i]).length > 0, 'DCAGParameters: empty text');
      require(!isSwapIntervalAllowed(_swapIntervals[i]), 'DCAGParameters: already allowed');
      _allowedSwapIntervals.add(_swapIntervals[i]);
      intervalDescription[_swapIntervals[i]] = _descriptions[i];
    }
    emit SwapIntervalsAllowed(_swapIntervals, _descriptions);
  }

  function removeSwapIntervalsFromAllowedList(uint32[] calldata _swapIntervals) public override onlyGovernor {
    for (uint256 i = 0; i < _swapIntervals.length; i++) {
      require(isSwapIntervalAllowed(_swapIntervals[i]), 'DCAGParameters: invalid interval');
      _allowedSwapIntervals.remove(_swapIntervals[i]);
      delete intervalDescription[_swapIntervals[i]];
    }
    emit SwapIntervalsForbidden(_swapIntervals);
  }

  function allowedSwapIntervals() external view override returns (uint32[] memory __allowedSwapIntervals) {
    uint256 _allowedSwapIntervalsLength = _allowedSwapIntervals.length();
    __allowedSwapIntervals = new uint32[](_allowedSwapIntervalsLength);
    for (uint256 i = 0; i < _allowedSwapIntervalsLength; i++) {
      __allowedSwapIntervals[i] = uint32(_allowedSwapIntervals.at(i));
    }
  }

  function isSwapIntervalAllowed(uint32 _swapInterval) public view override returns (bool) {
    return _allowedSwapIntervals.contains(_swapInterval);
  }
}<|MERGE_RESOLUTION|>--- conflicted
+++ resolved
@@ -9,13 +9,9 @@
   using EnumerableSet for EnumerableSet.UintSet;
 
   address public override feeRecipient;
-<<<<<<< HEAD
+  IDCATokenDescriptor public override nftDescriptor;
   uint32 public override swapFee = 3000; // 0.3%
   uint32 public override loanFee = 1000; // 0.1%
-=======
-  IDCATokenDescriptor public override nftDescriptor;
-  uint32 public override fee = 3000; // 0.3%
->>>>>>> ee7d0365
   uint24 public constant override FEE_PRECISION = 10000;
   uint32 public constant override MAX_FEE = 10 * FEE_PRECISION; // 10%
   mapping(uint32 => string) public override intervalDescription;
@@ -36,17 +32,13 @@
     emit FeeRecipientSet(_feeRecipient);
   }
 
-<<<<<<< HEAD
-  function setSwapFee(uint32 _swapFee) public override onlyGovernor {
-=======
   function setNFTDescriptor(IDCATokenDescriptor _descriptor) public override onlyGovernor {
     require(address(_descriptor) != address(0), 'DCAGParameters: zero address');
     nftDescriptor = _descriptor;
     emit NFTDescriptorSet(_descriptor);
   }
 
-  function setFee(uint32 _fee) public override onlyGovernor {
->>>>>>> ee7d0365
+  function setSwapFee(uint32 _swapFee) public override onlyGovernor {
     require(_fee <= MAX_FEE, 'DCAGParameters: fee too high');
     swapFee = _swapFee;
     emit SwapFeeSet(_swapFee);
