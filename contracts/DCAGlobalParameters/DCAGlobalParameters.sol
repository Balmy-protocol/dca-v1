--- conflicted
+++ resolved
@@ -54,19 +54,11 @@
   }
 
   function addSwapIntervalsToAllowedList(uint32[] calldata _swapIntervals, string[] calldata _descriptions) public override onlyGovernor {
-<<<<<<< HEAD
     if (_swapIntervals.length != _descriptions.length) revert InvalidParams();
-    for (uint256 i = 0; i < _swapIntervals.length; i++) {
+    for (uint256 i; i < _swapIntervals.length; i++) {
       if (_swapIntervals[i] == 0) revert ZeroInterval();
       if (bytes(_descriptions[i]).length == 0) revert EmptyDescription();
       if (isSwapIntervalAllowed(_swapIntervals[i])) revert AllowedInterval();
-=======
-    require(_swapIntervals.length == _descriptions.length, 'DCAGParameters: invalid params');
-    for (uint256 i; i < _swapIntervals.length; i++) {
-      require(_swapIntervals[i] > 0, 'DCAGParameters: zero interval');
-      require(bytes(_descriptions[i]).length > 0, 'DCAGParameters: empty text');
-      require(!isSwapIntervalAllowed(_swapIntervals[i]), 'DCAGParameters: already allowed');
->>>>>>> f371ddef
       _allowedSwapIntervals.add(_swapIntervals[i]);
       intervalDescription[_swapIntervals[i]] = _descriptions[i];
     }
@@ -74,13 +66,8 @@
   }
 
   function removeSwapIntervalsFromAllowedList(uint32[] calldata _swapIntervals) public override onlyGovernor {
-<<<<<<< HEAD
-    for (uint256 i = 0; i < _swapIntervals.length; i++) {
+    for (uint256 i; i < _swapIntervals.length; i++) {
       if (!isSwapIntervalAllowed(_swapIntervals[i])) revert InvalidInterval();
-=======
-    for (uint256 i; i < _swapIntervals.length; i++) {
-      require(isSwapIntervalAllowed(_swapIntervals[i]), 'DCAGParameters: invalid interval');
->>>>>>> f371ddef
       _allowedSwapIntervals.remove(_swapIntervals[i]);
       delete intervalDescription[_swapIntervals[i]];
     }
